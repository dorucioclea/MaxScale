/*
 * Copyright (c) 2016 MariaDB Corporation Ab
 *
 * Use of this software is governed by the Business Source License included
 * in the LICENSE.TXT file and at www.mariadb.com/bsl11.
 *
 * Change Date: 2023-12-18
 *
 * On the date above, in accordance with the Business Source License, use
 * of this software will be governed by version 2 or later of the General
 * Public License.
 */

#define MXS_MODULE_NAME "mariadbbackend"

#include <maxscale/ccdefs.hh>
#include <maxbase/alloc.h>
#include <maxscale/limits.h>
#include <maxscale/modinfo.h>
#include <maxscale/modutil.hh>
#include <maxscale/poll.hh>
#include <maxscale/protocol.hh>
#include <maxscale/protocol/mysql.hh>
#include <maxscale/router.hh>
#include <maxscale/server.hh>
#include <maxscale/utils.h>
// For setting server status through monitor
#include "../../../../core/internal/monitormanager.hh"

#include <sstream>

/*
 * MySQL Protocol module for handling the protocol between the gateway
 * and the backend MySQL database.
 */

static int         gw_create_backend_connection(DCB* backend, SERVER* server, MXS_SESSION* in_session);
static int         gw_read_backend_event(DCB* dcb);
static int         gw_write_backend_event(DCB* dcb);
static int         gw_MySQLWrite_backend(DCB* dcb, GWBUF* queue);
static int         gw_error_backend_event(DCB* dcb);
static int         gw_backend_close(DCB* dcb);
static int         gw_backend_hangup(DCB* dcb);
static int         backend_write_delayqueue(DCB* dcb, GWBUF* buffer);
static void        backend_set_delayqueue(DCB* dcb, GWBUF* queue);
static int         gw_change_user(DCB* backend_dcb, SERVER* server, MXS_SESSION* in_session, GWBUF* queue);
static char*       gw_backend_default_auth();
static GWBUF*      process_response_data(DCB* dcb, GWBUF** readbuf, int nbytes_to_process);
static bool        sescmd_response_complete(DCB* dcb);
static void        gw_reply_on_error(DCB* dcb, mxs_auth_state_t state);
static int         gw_read_and_write(DCB* dcb);
static int         gw_do_connect_to_backend(char* host, int port, int* fd);
static void inline close_socket(int socket);
static GWBUF*      gw_create_change_user_packet(MYSQL_session* mses,
                                                MySQLProtocol* protocol);
static int gw_send_change_user_to_backend(char* dbname,
                                          char* user,
                                          uint8_t* passwd,
                                          MySQLProtocol* conn);
static void gw_send_proxy_protocol_header(DCB* backend_dcb);
static bool get_ip_string_and_port(struct sockaddr_storage* sa,
                                   char* ip,
                                   int iplen,
                                   in_port_t* port_out);
static bool gw_connection_established(DCB* dcb);
json_t*     gw_json_diagnostics(DCB* dcb);

extern "C"
{
/*
 * The module entry point routine. It is this routine that
 * must populate the structure that is referred to as the
 * "module object", this is a structure with the set of
 * external entry points for this module.
 *
 * @return The module object
 */
MXS_MODULE* MXS_CREATE_MODULE()
{
    static MXS_PROTOCOL MyObject =
    {
        gw_read_backend_event,              /* Read - EPOLLIN handler        */
        gw_MySQLWrite_backend,              /* Write - data from gateway     */
        gw_write_backend_event,             /* WriteReady - EPOLLOUT handler */
        gw_error_backend_event,             /* Error - EPOLLERR handler      */
        gw_backend_hangup,                  /* HangUp - EPOLLHUP handler     */
        NULL,                               /* Accept                        */
        gw_create_backend_connection,       /* Connect                     */
        gw_backend_close,                   /* Close                         */
        gw_change_user,                     /* Authentication                */
        gw_backend_default_auth,            /* Default authenticator         */
        NULL,                               /* Connection limit reached      */
        gw_connection_established,
        gw_json_diagnostics,
    };

    static MXS_MODULE info =
    {
        MXS_MODULE_API_PROTOCOL,
        MXS_MODULE_GA,
        MXS_PROTOCOL_VERSION,
        "The MySQL to backend server protocol",
        "V2.0.0",
        MXS_NO_MODULE_CAPABILITIES,
        &MyObject,
        NULL,       /* Process init. */
        NULL,       /* Process finish. */
        NULL,       /* Thread init. */
        NULL,       /* Thread finish. */
        {
            {MXS_END_MODULE_PARAMS}
        }
    };

    return &info;
}
}

/**
 * The default authenticator name for this protocol
 *
 * This is not used for a backend protocol, it is for client authentication.
 *
 * @return name of authenticator
 */
static char* gw_backend_default_auth()
{
    return const_cast<char*>("mariadbbackendauth");
}
/*lint +e14 */

/*******************************************************************************
 *******************************************************************************
 *
 * API Entry Point - Connect
 *
 * This is the first entry point that will be called in the life of a backend
 * (database) connection. It creates a protocol data structure and attempts
 * to open a non-blocking socket to the database. If it succeeds, the
 * protocol_auth_state will become MYSQL_CONNECTED.
 *
 *******************************************************************************
 ******************************************************************************/

/*
 * Create a new backend connection.
 *
 * This routine will connect to a backend server and it is called by dbc_connect
 * in router->newSession
 *
 * @param backend_dcb, in, out, use - backend DCB allocated from dcb_connect
 * @param server, in, use - server to connect to
 * @param session, in use - current session from client DCB
 * @return 0/1 on Success and -1 on Failure.
 * If succesful, returns positive fd to socket which is connected to
 *  backend server. Positive fd is copied to protocol and to dcb.
 * If fails, fd == -1 and socket is closed.
 */
static int gw_create_backend_connection(DCB* backend_dcb,
                                        SERVER* server,
                                        MXS_SESSION* session)
{
    MySQLProtocol* protocol = NULL;
    int rv = -1;
    int fd = -1;

    protocol = mysql_protocol_init(backend_dcb, -1);
    mxb_assert(protocol != NULL);

    if (protocol == NULL)
    {
        MXS_ERROR("Failed to create protocol object for backend connection.");
        goto return_fd;
    }

    /** Copy client flags to backend protocol */
    if (backend_dcb->session->client_dcb->protocol)
    {
        MySQLProtocol* client = (MySQLProtocol*)backend_dcb->session->client_dcb->protocol;
        protocol->client_capabilities = client->client_capabilities;
        protocol->charset = client->charset;
        protocol->extra_capabilities = client->extra_capabilities;
    }
    else
    {
        protocol->client_capabilities = (int)GW_MYSQL_CAPABILITIES_CLIENT;
        protocol->charset = 0x08;
    }

    /*
     *< if succeed, fd > 0, -1 otherwise
     * TODO: Better if function returned a protocol auth state
     */
    rv = gw_do_connect_to_backend(server->address, server->port, &fd);
    /*< Assign protocol with backend_dcb */
    backend_dcb->protocol = protocol;

    /*< Set protocol state */
    switch (rv)
    {
    case 0:
        mxb_assert(fd != DCBFD_CLOSED);
        protocol->fd = fd;
        protocol->protocol_auth_state = MXS_AUTH_STATE_CONNECTED;
        MXS_DEBUG("Established "
                  "connection to %s:%i, protocol fd %d client "
                  "fd %d.",
                  server->address,
                  server->port,
                  protocol->fd,
                  session->client_dcb->fd);

        if (server->proxy_protocol)
        {
            gw_send_proxy_protocol_header(backend_dcb);
        }
        break;

    case 1:
        /*
         * The state MYSQL_PENDING_CONNECT is likely to be transitory,
         * as it means the calls have been successful but the connection
         * has not yet completed and the calls are non-blocking.
         */
        mxb_assert(fd != DCBFD_CLOSED);
        protocol->protocol_auth_state = MXS_AUTH_STATE_PENDING_CONNECT;
        protocol->fd = fd;
        MXS_DEBUG("Connection "
                  "pending to %s:%i, protocol fd %d client fd %d.",
                  server->address,
                  server->port,
                  protocol->fd,
                  session->client_dcb->fd);
        break;

    default:
        /* Failure - the state reverts to its initial value */
        mxb_assert(fd == -1);
        mxb_assert(protocol->protocol_auth_state == MXS_AUTH_STATE_INIT);
        break;
    }   /*< switch */

return_fd:
    return fd;
}

/**
 * gw_do_connect_to_backend
 *
 * This routine creates socket and connects to a backend server.
 * Connect it non-blocking operation. If connect fails, socket is closed.
 *
 * @param host The host to connect to
 * @param port The host TCP/IP port
 * @param *fd where connected fd is copied
 * @return 0/1 on success and -1 on failure
 * If successful, fd has file descriptor to socket which is connected to
 * backend server. In failure, fd == -1 and socket is closed.
 *
 */
static int gw_do_connect_to_backend(char* host, int port, int* fd)
{
    struct sockaddr_storage serv_addr = {};
    int rv = -1;

    /* prepare for connect */
    int so;
    size_t sz;

    if (host[0] == '/')
    {
        so = open_unix_socket(MXS_SOCKET_NETWORK, (struct sockaddr_un*)&serv_addr, host);
        sz = sizeof(sockaddr_un);
    }
    else
    {
        so = open_network_socket(MXS_SOCKET_NETWORK, &serv_addr, host, port);
        sz = sizeof(sockaddr_storage);
    }

    if (so == -1)
    {
        MXS_ERROR("Establishing connection to backend server [%s]:%d failed.", host, port);
        return rv;
    }

    rv = connect(so, (struct sockaddr*)&serv_addr, sz);

    if (rv != 0)
    {
        if (errno == EINPROGRESS)
        {
            rv = 1;
        }
        else
        {
            MXS_ERROR("Failed to connect backend server [%s]:%d due to: %d, %s.",
                      host,
                      port,
                      errno,
                      mxs_strerror(errno));
            close(so);
            return rv;
        }
    }

    *fd = so;
    MXS_DEBUG("Connected to backend server [%s]:%d, fd %d.", host, port, so);

    return rv;
}

/**
 * @brief Check if the response contain an error
 *
 * @param buffer Buffer with a complete response
 * @return True if the reponse contains an MySQL error packet
 */
bool is_error_response(GWBUF* buffer)
{
    uint8_t cmd;
    return gwbuf_copy_data(buffer, MYSQL_HEADER_LEN, 1, &cmd) && cmd == MYSQL_REPLY_ERR;
}

/**
 * @brief Log handshake failure
 *
 * @param dcb Backend DCB where authentication failed
 * @param buffer Buffer containing the response from the backend
 */
static void handle_error_response(DCB* dcb, GWBUF* buffer)
{
    uint8_t* data = (uint8_t*)GWBUF_DATA(buffer);
    size_t len = MYSQL_GET_PAYLOAD_LEN(data);
    uint16_t errcode = MYSQL_GET_ERRCODE(data);
    char bufstr[len];
    memcpy(bufstr, data + 7, len - 3);
    bufstr[len - 3] = '\0';

    MXS_ERROR("Invalid authentication message from backend '%s'. Error code: %d, "
              "Msg : %s",
              dcb->server->name(),
              errcode,
              bufstr);

    /** If the error is ER_HOST_IS_BLOCKED put the server into maintenance mode.
     * This will prevent repeated authentication failures. */
    if (errcode == ER_HOST_IS_BLOCKED)
    {
        auto main_worker = mxs::RoutingWorker::get(mxs::RoutingWorker::MAIN);
        auto target_server = dcb->server;
        main_worker->execute([target_server]() {
                                 MonitorManager::set_server_status(target_server, SERVER_MAINT);
                             }, mxb::Worker::EXECUTE_AUTO);

        MXS_ERROR("Server %s has been put into maintenance mode due to the server blocking connections "
                  "from MaxScale. Run 'mysqladmin -h %s -P %d flush-hosts' on this server before taking "
                  "this server out of maintenance mode. To avoid this problem in the future, set "
                  "'max_connect_errors' to a larger value in the backend server.",
                  dcb->server->name(),
                  dcb->server->address,
                  dcb->server->port);
    }
    else if (errcode == ER_ACCESS_DENIED_ERROR
             || errcode == ER_DBACCESS_DENIED_ERROR
             || errcode == ER_ACCESS_DENIED_NO_PASSWORD_ERROR)
    {
        // Authentication failed, reload users
        service_refresh_users(dcb->service);
    }
}

/**
 * @brief Handle the server's response packet
 *
 * This function reads the server's response packet and does the final step of
 * the authentication.
 *
 * @param dcb Backend DCB
 * @param buffer Buffer containing the server's complete handshake
 * @return MXS_AUTH_STATE_HANDSHAKE_FAILED on failure.
 */
mxs_auth_state_t handle_server_response(DCB* dcb, GWBUF* buffer)
{
    MySQLProtocol* proto = (MySQLProtocol*)dcb->protocol;
    mxs_auth_state_t rval = proto->protocol_auth_state == MXS_AUTH_STATE_CONNECTED ?
        MXS_AUTH_STATE_HANDSHAKE_FAILED : MXS_AUTH_STATE_FAILED;

    if (dcb->authfunc.extract(dcb, buffer))
    {
        switch (dcb->authfunc.authenticate(dcb))
        {
        case MXS_AUTH_INCOMPLETE:
        case MXS_AUTH_SSL_INCOMPLETE:
            rval = MXS_AUTH_STATE_RESPONSE_SENT;
            break;

        case MXS_AUTH_SUCCEEDED:
            rval = MXS_AUTH_STATE_COMPLETE;

        default:
            break;
        }
    }

    return rval;
}

/**
 * @brief Prepare protocol for a write
 *
 * This prepares both the buffer and the protocol itself for writing a query
 * to the backend.
 *
 * @param dcb    The backend DCB to write to
 * @param buffer Buffer that will be written
 */
static inline void prepare_for_write(DCB* dcb, GWBUF* buffer)
{
    MySQLProtocol* proto = (MySQLProtocol*)dcb->protocol;

    // The DCB's session is set to null when it is put into the persistent connection pool.
    if (dcb->session)
    {
        uint64_t capabilities = service_get_capabilities(dcb->session->service);

        /**
         * Copy the current command being executed to this backend. For statement
         * based routers, this is tracked by using the current command being executed.
         * For routers that stream data, the client protocol command tracking data
         * is used which does not guarantee that the correct command is tracked if
         * something queues commands internally.
         */
        if (rcap_type_required(capabilities, RCAP_TYPE_STMT_INPUT))
        {
            uint8_t* data = GWBUF_DATA(buffer);

            if (!proto->large_query && !session_is_load_active(dcb->session))
            {
                proto->current_command = (mxs_mysql_cmd_t)MYSQL_GET_COMMAND(data);
            }

            /**
             * If the buffer contains a large query, we have to skip the command
             * byte extraction for the next packet. This way current_command always
             * contains the latest command executed on this backend.
             */
            proto->large_query = MYSQL_GET_PAYLOAD_LEN(data) == MYSQL_PACKET_LENGTH_MAX;
        }
        else if (dcb->session->client_dcb && dcb->session->client_dcb->protocol)
        {
            MySQLProtocol* client_proto = (MySQLProtocol*)dcb->session->client_dcb->protocol;
            proto->current_command = client_proto->current_command;
        }
    }

    if (GWBUF_SHOULD_COLLECT_RESULT(buffer))
    {
        proto->collect_result = true;
    }

    proto->track_state = GWBUF_SHOULD_TRACK_STATE(buffer);
}

/*******************************************************************************
 *******************************************************************************
 *
 * API Entry Point - Read
 *
 * When the polling mechanism finds that new incoming data is available for
 * a backend connection, it will call this entry point, passing the relevant
 * DCB.
 *
 * The first time through, it is expected that protocol_auth_state will be
 * MYSQL_CONNECTED and an attempt will be made to send authentication data
 * to the backend server. The state may progress to MYSQL_AUTH_REC although
 * for an SSL connection this will not happen straight away, and the state
 * will remain MYSQL_CONNECTED.
 *
 * When the connection is fully established, it is expected that the state
 * will be MYSQL_IDLE and the information read from the backend will be
 * transferred to the client (front end).
 *
 *******************************************************************************
 ******************************************************************************/

/**
 * Backend Read Event for EPOLLIN on the MySQL backend protocol module
 * @param dcb   The backend Descriptor Control Block
 * @return 1 on operation, 0 for no action
 */
static int gw_read_backend_event(DCB* dcb)
{
    if (dcb->persistentstart)
    {
        /** If a DCB gets a read event when it's in the persistent pool, it is
         * treated as if it were an error. */
        poll_fake_hangup_event(dcb);
        return 0;
    }

    mxb_assert(dcb->session);

    MySQLProtocol* proto = (MySQLProtocol*)dcb->protocol;

    MXS_DEBUG("Read dcb %p fd %d protocol state %d, %s.",
              dcb,
              dcb->fd,
              proto->protocol_auth_state,
              mxs::to_string(proto->protocol_auth_state));

    int rc = 0;
    if (proto->protocol_auth_state == MXS_AUTH_STATE_COMPLETE)
    {
        rc = gw_read_and_write(dcb);
    }
    else
    {
        GWBUF* readbuf = NULL;

        if (!read_complete_packet(dcb, &readbuf))
        {
            proto->protocol_auth_state = MXS_AUTH_STATE_FAILED;
            gw_reply_on_error(dcb, proto->protocol_auth_state);
        }
        else if (readbuf)
        {
            /*
            ** We have a complete response from the server
            ** TODO: add support for non-contiguous responses
            */
            readbuf = gwbuf_make_contiguous(readbuf);
            MXS_ABORT_IF_NULL(readbuf);

            if (is_error_response(readbuf))
            {
                /** The server responded with an error */
                proto->protocol_auth_state = MXS_AUTH_STATE_FAILED;
                handle_error_response(dcb, readbuf);
            }

            if (proto->protocol_auth_state == MXS_AUTH_STATE_CONNECTED)
            {
                mxs_auth_state_t state = MXS_AUTH_STATE_FAILED;

                /** Read the server handshake and send the standard response */
                if (gw_read_backend_handshake(dcb, readbuf))
                {
                    state = gw_send_backend_auth(dcb);
                }

                proto->protocol_auth_state = state;
            }
            else if (proto->protocol_auth_state == MXS_AUTH_STATE_RESPONSE_SENT)
            {
                /** Read the message from the server. This will be the first
                 * packet that can contain authenticator specific data from the
                 * backend server. For 'mysql_native_password' it'll be an OK
                 * packet */
                proto->protocol_auth_state = handle_server_response(dcb, readbuf);
            }

            if (proto->protocol_auth_state == MXS_AUTH_STATE_COMPLETE)
            {
                /** Authentication completed successfully */
                GWBUF* localq = dcb->delayq;
                dcb->delayq = NULL;

                if (localq)
                {
                    /** Send the queued commands to the backend */
                    prepare_for_write(dcb, localq);
                    rc = backend_write_delayqueue(dcb, localq);
                }
            }
            else if (proto->protocol_auth_state == MXS_AUTH_STATE_FAILED
                     || proto->protocol_auth_state == MXS_AUTH_STATE_HANDSHAKE_FAILED)
            {
                /** Authentication failed */
                gw_reply_on_error(dcb, proto->protocol_auth_state);
            }

            gwbuf_free(readbuf);
        }
        else if (proto->protocol_auth_state == MXS_AUTH_STATE_CONNECTED
                 && dcb->ssl_state == SSL_ESTABLISHED)
        {
            proto->protocol_auth_state = gw_send_backend_auth(dcb);
        }
    }

    return rc;
}

static std::string get_detailed_error(DCB* dcb)
{
    std::ostringstream ss;

    if (int err = gw_getsockerrno(dcb->fd))
    {
        ss << " (" << err << ", " << mxs_strerror(err) << ")";
    }
    else if (dcb->is_fake_event)
    {
        // Fake events should not have TCP socket errors
        ss << " (Generated event)";
    }

    return ss.str();
}

static void do_handle_error(DCB* dcb, mxs_error_action_t action, const char* errmsg)
{
    bool succp = true;
    MXS_SESSION* session = dcb->session;

    mxb_assert(!dcb->dcb_errhandle_called);

    GWBUF* errbuf = mysql_create_custom_error(1, 0, (errmsg + get_detailed_error(dcb)).c_str());
    MXS_ROUTER_SESSION* rsession = static_cast<MXS_ROUTER_SESSION*>(session->router_session);
    MXS_ROUTER_OBJECT* router = session->service->router;
    MXS_ROUTER* router_instance = session->service->router_instance;

    router->handleError(router_instance, rsession, errbuf, dcb, action, &succp);

    gwbuf_free(errbuf);
    /**
     * If error handler fails it means that routing session can't continue
     * and it must be closed. In success, only this DCB is closed.
     */
    if (!succp)
    {
        session->close_reason = SESSION_CLOSE_HANDLEERROR_FAILED;
        poll_fake_hangup_event(session->client_dcb);
    }
}

/**
 * @brief Authentication of backend - read the reply, or handle an error
 *
 * @param dcb               Descriptor control block for backend server
 * @param local_session     The current MySQL session data structure
 * @return
 */
static void gw_reply_on_error(DCB* dcb, mxs_auth_state_t state)
{
    MXS_SESSION* session = dcb->session;

    do_handle_error(dcb,
                    ERRACT_REPLY_CLIENT,
                    "Authentication with backend failed. Session will be closed.");
}

/**
 * @brief Check if a reply can be routed to the client
 *
 * @param Backend DCB
 * @return True if session is ready for reply routing
 */
static inline bool session_ok_to_route(DCB* dcb)
{
    bool rval = false;

    if (dcb->session->state == SESSION_STATE_STARTED
        && dcb->session->client_dcb != NULL
        && dcb->session->client_dcb->state == DCB_STATE_POLLING
        && (dcb->session->router_session
            || service_get_capabilities(dcb->session->service) & RCAP_TYPE_NO_RSESSION))
    {
        MySQLProtocol* client_protocol = (MySQLProtocol*)dcb->session->client_dcb->protocol;

        if (client_protocol)
        {
            if (client_protocol->protocol_auth_state == MXS_AUTH_STATE_COMPLETE)
            {
                rval = true;
            }
        }
        else if (dcb->session->client_dcb->role == DCB::Role::INTERNAL)
        {
            rval = true;
        }
    }

    return rval;
}

static inline bool expecting_text_result(MySQLProtocol* proto)
{
    return proto->current_command == MXS_COM_QUERY
           || proto->current_command == MXS_COM_STMT_EXECUTE
           ||   /**
                 * The addition of COM_STMT_FETCH to the list of commands that produce
                 * result sets is slightly wrong. The command can generate complete
                 * result sets but it can also generate incomplete ones if cursors
                 * are used. The use of cursors most likely needs to be detected on
                 * an upper level and the use of this function avoided in those cases.
                 */
           proto->current_command == MXS_COM_STMT_FETCH;
}

static inline bool expecting_ps_response(MySQLProtocol* proto)
{
    return proto->current_command == MXS_COM_STMT_PREPARE;
}

static inline bool complete_ps_response(GWBUF* buffer)
{
    mxb_assert(GWBUF_IS_CONTIGUOUS(buffer));
    MXS_PS_RESPONSE resp;
    bool rval = false;

    if (mxs_mysql_extract_ps_response(buffer, &resp))
    {
        int expected_packets = 1;

        if (resp.columns > 0)
        {
            // Column definition packets plus one for the EOF
            expected_packets += resp.columns + 1;
        }

        if (resp.parameters > 0)
        {
            // Parameter definition packets plus one for the EOF
            expected_packets += resp.parameters + 1;
        }

        int n_packets = modutil_count_packets(buffer);

        MXS_DEBUG("Expecting %u packets, have %u", n_packets, expected_packets);

        rval = n_packets == expected_packets;
    }

    return rval;
}

static inline bool collecting_resultset(MySQLProtocol* proto, uint64_t capabilities)
{
    return rcap_type_required(capabilities, RCAP_TYPE_RESULTSET_OUTPUT)
           || proto->collect_result;
}

/**
 * Helpers for checking OK and ERR packets specific to COM_CHANGE_USER
 */
static inline bool not_ok_packet(const GWBUF* buffer)
{
    const uint8_t* data = GWBUF_DATA(buffer);

    return data[4] != MYSQL_REPLY_OK
           ||   // Should be more than 7 bytes of payload
           gw_mysql_get_byte3(data) < MYSQL_OK_PACKET_MIN_LEN - MYSQL_HEADER_LEN
           ||   // Should have no affected rows
           data[5] != 0
           ||   // Should not generate an insert ID
           data[6] != 0;
}

static inline bool not_err_packet(const GWBUF* buffer)
{
    return GWBUF_DATA(buffer)[4] != MYSQL_REPLY_ERR;
}

static inline bool auth_change_requested(GWBUF* buf)
{
    return mxs_mysql_get_command(buf) == MYSQL_REPLY_AUTHSWITCHREQUEST
           && gwbuf_length(buf) > MYSQL_EOF_PACKET_LEN;
}

static bool handle_auth_change_response(GWBUF* reply, MySQLProtocol* proto, DCB* dcb)
{
    bool rval = false;

    if (strcmp((char*)GWBUF_DATA(reply) + 5, DEFAULT_MYSQL_AUTH_PLUGIN) == 0)
    {
        /**
         * The server requested a change of authentication methods.
         * If we're changing the authentication method to the same one we
         * are using now, it means that the server is simply generating
         * a new scramble for the re-authentication process.
         */

        // Load the new scramble into the protocol...
        gwbuf_copy_data(reply,
                        5 + strlen(DEFAULT_MYSQL_AUTH_PLUGIN) + 1,
                        GW_MYSQL_SCRAMBLE_SIZE,
                        proto->scramble);

        /// ... and use it to send the encrypted password to the server
        rval = send_mysql_native_password_response(dcb);
    }

    return rval;
}

/**
 * @brief With authentication completed, read new data and write to backend
 *
 * @param dcb           Descriptor control block for backend server
 * @param local_session Current MySQL session data structure
 * @return 0 is fail, 1 is success
 */
static int gw_read_and_write(DCB* dcb)
{
    GWBUF* read_buffer = NULL;
    MXS_SESSION* session = dcb->session;
    int nbytes_read = 0;
    int return_code = 0;

    /* read available backend data */
    return_code = dcb_read(dcb, &read_buffer, 0);

    if (return_code < 0)
    {
        do_handle_error(dcb, ERRACT_NEW_CONNECTION, "Read from backend failed");
        return 0;
    }

    if (read_buffer)
    {
        nbytes_read = gwbuf_length(read_buffer);
    }

    if (nbytes_read == 0)
    {
        mxb_assert(read_buffer == NULL);
        return return_code;
    }
    else
    {
        mxb_assert(read_buffer != NULL);
    }

    /** Ask what type of output the router/filter chain expects */
    uint64_t capabilities = service_get_capabilities(session->service);
    bool result_collected = false;
    MySQLProtocol* proto = (MySQLProtocol*)dcb->protocol;

    if (rcap_type_required(capabilities, RCAP_TYPE_PACKET_OUTPUT)
        || rcap_type_required(capabilities, RCAP_TYPE_STMT_OUTPUT)
        || rcap_type_required(capabilities, RCAP_TYPE_CONTIGUOUS_OUTPUT)
        || proto->collect_result
        || proto->ignore_replies != 0)
    {
        GWBUF* tmp = modutil_get_complete_packets(&read_buffer);
        /* Put any residue into the read queue */

        dcb_readq_set(dcb, read_buffer);

        if (tmp == NULL)
        {
            /** No complete packets */
            return 0;
        }

        /** Get sesion track info from ok packet and save it to gwbuf properties.
         *
         * The OK packets sent in response to COM_STMT_PREPARE are of a different
         * format so we need to detect and skip them. */
        if (rcap_type_required(capabilities, RCAP_TYPE_SESSION_STATE_TRACKING)
            && !expecting_ps_response(proto)
            && proto->track_state)
        {
            mxs_mysql_get_session_track_info(tmp, proto);
        }

        read_buffer = tmp;

        if (rcap_type_required(capabilities, RCAP_TYPE_CONTIGUOUS_OUTPUT)
            || proto->collect_result
            || proto->ignore_replies != 0)
        {
            if ((tmp = gwbuf_make_contiguous(read_buffer)))
            {
                read_buffer = tmp;
            }
            else
            {
                /** Failed to make the buffer contiguous */
                gwbuf_free(read_buffer);
                poll_fake_hangup_event(dcb);
                return 0;
            }

            if (collecting_resultset(proto, capabilities))
            {
                if (expecting_text_result(proto))
                {
                    if (mxs_mysql_is_result_set(read_buffer))
                    {
                        bool more = false;
                        int eof_cnt = modutil_count_signal_packets(read_buffer, 0, &more, NULL);
                        if (more || eof_cnt % 2 != 0)
                        {
                            dcb_readq_prepend(dcb, read_buffer);
                            return 0;
                        }
                    }

                    // Collected the complete result
                    proto->collect_result = false;
                    result_collected = true;
                }
                else if (expecting_ps_response(proto)
                         && mxs_mysql_is_prep_stmt_ok(read_buffer)
                         && !complete_ps_response(read_buffer))
                {
                    dcb_readq_prepend(dcb, read_buffer);
                    return 0;
                }
                else
                {
                    // Collected the complete result
                    proto->collect_result = false;
                    result_collected = true;
                }
            }
        }
    }

    if (proto->changing_user)
    {
        if (auth_change_requested(read_buffer)
            && handle_auth_change_response(read_buffer, proto, dcb))
        {
            gwbuf_free(read_buffer);
            return 0;
        }
        else
        {
            /**
             * The client protocol always requests an authentication method
             * switch to the same plugin to be compatible with most connectors.
             *
             * To prevent packet sequence number mismatch, always return a sequence
             * of 3 for the final response to a COM_CHANGE_USER.
             */
            GWBUF_DATA(read_buffer)[3] = 0x3;
            proto->changing_user = false;

            auto s = (MYSQL_session*)session->client_dcb->data;
            s->changing_user = false;
        }
    }

    if (proto->ignore_replies > 0)
    {
        /** The reply to a COM_CHANGE_USER is in packet */
        GWBUF* query = proto->stored_query;
        proto->stored_query = NULL;
        proto->ignore_replies--;
        mxb_assert(proto->ignore_replies >= 0);
        GWBUF* reply = modutil_get_next_MySQL_packet(&read_buffer);

        while (read_buffer)
        {
            /** Skip to the last packet if we get more than one */
            gwbuf_free(reply);
            reply = modutil_get_next_MySQL_packet(&read_buffer);
        }

        mxb_assert(reply);
        mxb_assert(!read_buffer);
        uint8_t result = MYSQL_GET_COMMAND(GWBUF_DATA(reply));
        int rval = 0;

        if (result == MYSQL_REPLY_OK)
        {
            MXS_INFO("Response to COM_CHANGE_USER is OK, writing stored query");
            rval = query ? dcb->func.write(dcb, query) : 1;
        }
        else if (auth_change_requested(reply))
        {
            if (handle_auth_change_response(reply, proto, dcb))
            {
                /** Store the query until we know the result of the authentication
                 * method switch. */
                proto->stored_query = query;
                proto->ignore_replies++;

                gwbuf_free(reply);
                return rval;
            }
            else
            {
                /** The server requested a change to something other than
                 * the default auth plugin */
                gwbuf_free(query);
                poll_fake_hangup_event(dcb);

                // TODO: Use the authenticators to handle COM_CHANGE_USER responses
                MXS_ERROR("Received AuthSwitchRequest to '%s' when '%s' was expected",
                          (char*)GWBUF_DATA(reply) + 5,
                          DEFAULT_MYSQL_AUTH_PLUGIN);
            }
        }
        else
        {
            /**
             * The ignorable command failed when we had a queued query from the
             * client. Generate a fake hangup event to close the DCB and send
             * an error to the client.
             */
            if (result == MYSQL_REPLY_ERR)
            {
                /** The COM_CHANGE USER failed, generate a fake hangup event to
                 * close the DCB and send an error to the client. */
                handle_error_response(dcb, reply);
            }
            else
            {
                /** This should never happen */
                MXS_ERROR("Unknown response to COM_CHANGE_USER (0x%02hhx), "
                          "closing connection",
                          result);
            }

            gwbuf_free(query);
            poll_fake_hangup_event(dcb);
        }

        gwbuf_free(reply);
        return rval;
    }

    do
    {
        GWBUF* stmt = NULL;

        if (result_collected)
        {
            /** The result set or PS response was collected, we know it's complete */
            stmt = read_buffer;
            read_buffer = NULL;
            gwbuf_set_type(stmt, GWBUF_TYPE_RESULT);
        }
        else if (rcap_type_required(capabilities, RCAP_TYPE_STMT_OUTPUT)
                 && !rcap_type_required(capabilities, RCAP_TYPE_RESULTSET_OUTPUT))
        {
            stmt = modutil_get_next_MySQL_packet(&read_buffer);
            mxb_assert_message(stmt, "There should be only complete packets in read_buffer");

            if (stmt && !GWBUF_IS_CONTIGUOUS(stmt))
            {
                // Make sure the buffer is contiguous
                stmt = gwbuf_make_contiguous(stmt);
            }
        }
        else
        {
            stmt = read_buffer;
            read_buffer = NULL;
        }

        if (session_ok_to_route(dcb))
        {
            if (result_collected)
            {
                // Mark that this is a buffer containing a collected result
                gwbuf_set_type(stmt, GWBUF_TYPE_RESULT);
            }

            session->service->router->clientReply(session->service->router_instance,
                                                  session->router_session,
                                                  stmt,
                                                  dcb);
            return_code = 1;
        }
        else    /*< session is closing; replying to client isn't possible */
        {
            gwbuf_free(stmt);
        }
    }
    while (read_buffer);

    return return_code;
}

/*
 * EPOLLOUT handler for the MySQL Backend protocol module.
 *
 * @param dcb   The descriptor control block
 * @return      1 in success, 0 in case of failure,
 */
static int gw_write_backend_event(DCB* dcb)
{
    int rc = 1;

    if (dcb->state != DCB_STATE_POLLING)
    {
        /** Don't write to backend if backend_dcb is not in poll set anymore */
        uint8_t* data = NULL;
        bool com_quit = false;

        if (dcb->writeq)
        {
            data = (uint8_t*) GWBUF_DATA(dcb->writeq);
            com_quit = MYSQL_IS_COM_QUIT(data);
        }

        if (data)
        {
            rc = 0;

            if (!com_quit)
            {
                mysql_send_custom_error(dcb->session->client_dcb,
                                        1,
                                        0,
                                        "Writing to backend failed due invalid Maxscale state.");
                MXS_ERROR("Attempt to write buffered data to backend "
                          "failed due internal inconsistent state: %s",
                          STRDCBSTATE(dcb->state));
            }
        }
        else
        {
            MXS_DEBUG("Dcb %p in state %s but there's nothing to write either.",
                      dcb,
                      STRDCBSTATE(dcb->state));
        }
    }
    else
    {
        MySQLProtocol* backend_protocol = (MySQLProtocol*)dcb->protocol;

        if (backend_protocol->protocol_auth_state == MXS_AUTH_STATE_PENDING_CONNECT)
        {
            backend_protocol->protocol_auth_state = MXS_AUTH_STATE_CONNECTED;
            if (dcb->server->proxy_protocol)
            {
                gw_send_proxy_protocol_header(dcb);
            }
        }
        else
        {
            dcb_drain_writeq(dcb);
        }

        MXS_DEBUG("wrote to dcb %p fd %d, return %d", dcb, dcb->fd, rc);
    }

    return rc;
}

/*
 * Write function for backend DCB. Store command to protocol.
 *
 * @param dcb   The DCB of the backend
 * @param queue Queue of buffers to write
 * @return      0 on failure, 1 on success
 */
static int gw_MySQLWrite_backend(DCB* dcb, GWBUF* queue)
{
    MySQLProtocol* backend_protocol = static_cast<MySQLProtocol*>(dcb->protocol);
    int rc = 0;

    if (dcb->was_persistent)
    {
        mxb_assert(!dcb->fakeq);
        mxb_assert(!dcb->readq);
        mxb_assert(!dcb->delayq);
        mxb_assert(!dcb->writeq);
        mxb_assert(dcb->persistentstart == 0);
        dcb->was_persistent = false;
        mxb_assert(backend_protocol->ignore_replies >= 0);
        backend_protocol->ignore_replies = 0;

        if (dcb->state != DCB_STATE_POLLING
            || backend_protocol->protocol_auth_state != MXS_AUTH_STATE_COMPLETE)
        {
            MXS_INFO("DCB and protocol state do not qualify for pooling: %s, %s",
                     STRDCBSTATE(dcb->state),
                     mxs::to_string(backend_protocol->protocol_auth_state));
            gwbuf_free(queue);
            return 0;
        }


        /**
         * This is a DCB that was just taken out of the persistent connection pool.
         * We need to sent a COM_CHANGE_USER query to the backend to reset the
         * session state.
         */
        if (backend_protocol->stored_query)
        {
            /** It is possible that the client DCB is closed before the COM_CHANGE_USER
             * response is received. */
            gwbuf_free(backend_protocol->stored_query);
        }

        if (MYSQL_IS_COM_QUIT(GWBUF_DATA(queue)))
        {
            /** The connection is being closed before the first write to this
             * backend was done. The COM_QUIT is ignored and the DCB will be put
             * back into the pool once it's closed. */
            MXS_INFO("COM_QUIT received as the first write, ignoring and "
                     "sending the DCB back to the pool.");
            gwbuf_free(queue);
            return 1;
        }

        GWBUF* buf = gw_create_change_user_packet(static_cast<MYSQL_session*>(dcb->session->client_dcb->data),
                                                  static_cast<MySQLProtocol*>(dcb->protocol));
        int rc = 0;

        if (dcb_write(dcb, buf))
        {
            MXS_INFO("Sent COM_CHANGE_USER");
            backend_protocol->ignore_replies++;
            backend_protocol->stored_query = queue;
            rc = 1;
        }
        else
        {
            gwbuf_free(queue);
        }

        return rc;
    }
    else if (backend_protocol->ignore_replies > 0)
    {
        if (MYSQL_IS_COM_QUIT((uint8_t*)GWBUF_DATA(queue)))
        {
            /** The COM_CHANGE_USER was already sent but the session is already
             * closing. */
            MXS_INFO("COM_QUIT received while COM_CHANGE_USER is in progress, closing pooled connection");
            gwbuf_free(queue);
            poll_fake_hangup_event(dcb);
            rc = 0;
        }
        else
        {
            /**
             * We're still waiting on the reply to the COM_CHANGE_USER, append the
             * buffer to the stored query. This is possible if the client sends
             * BLOB data on the first command or is sending multiple COM_QUERY
             * packets at one time.
             */
            MXS_INFO("COM_CHANGE_USER in progress, appending query to queue");
            backend_protocol->stored_query = gwbuf_append(backend_protocol->stored_query, queue);
            rc = 1;
        }
        return rc;
    }

    /**
     * Pick action according to state of protocol.
     * If auth failed, return value is 0, write and buffered write
     * return 1.
     */
    switch (backend_protocol->protocol_auth_state)
    {
    case MXS_AUTH_STATE_HANDSHAKE_FAILED:
    case MXS_AUTH_STATE_FAILED:
        if (dcb->session->state != SESSION_STATE_STOPPING)
        {
            MXS_ERROR("Unable to write to backend '%s' due to "
                      "%s failure. Server in state %s.",
                      dcb->server->name(),
                      backend_protocol->protocol_auth_state == MXS_AUTH_STATE_HANDSHAKE_FAILED ?
                      "handshake" : "authentication",
                      dcb->server->status_string().c_str());
        }

        gwbuf_free(queue);
        rc = 0;

        break;

    case MXS_AUTH_STATE_COMPLETE:
        {
            uint8_t* ptr = GWBUF_DATA(queue);
            mxs_mysql_cmd_t cmd = static_cast<mxs_mysql_cmd_t>(mxs_mysql_get_command(queue));

            MXS_DEBUG("write to dcb %p fd %d protocol state %s.",
                      dcb,
                      dcb->fd,
                      mxs::to_string(backend_protocol->protocol_auth_state));

            prepare_for_write(dcb, queue);

            if (cmd == MXS_COM_QUIT && dcb->server->persistent_conns_enabled())
            {
                /** We need to keep the pooled connections alive so we just ignore the COM_QUIT packet */
                gwbuf_free(queue);
                rc = 1;
            }
            else
            {
                if (GWBUF_IS_IGNORABLE(queue))
                {
                    /** The response to this command should be ignored */
                    backend_protocol->ignore_replies++;
                    mxb_assert(backend_protocol->ignore_replies > 0);
                }

                /** Write to backend */
                rc = dcb_write(dcb, queue);
            }
        }
        break;

    default:
        {
            MXS_DEBUG("delayed write to dcb %p fd %d protocol state %s.",
                      dcb,
                      dcb->fd,
                      mxs::to_string(backend_protocol->protocol_auth_state));

            /** Store data until authentication is complete */
            prepare_for_write(dcb, queue);
            backend_set_delayqueue(dcb, queue);
            rc = 1;
        }
        break;
    }
    return rc;
}

/**
 * Error event handler.
 * Create error message, pass it to router's error handler and if error
 * handler fails in providing enough backend servers, mark session being
 * closed and call DCB close function which triggers closing router session
 * and related backends (if any exists.
 */
static int gw_error_backend_event(DCB* dcb)
{
    MXS_SESSION* session = dcb->session;

    if (!session)
    {
        if (dcb->persistentstart == 0)
        {
            /** Not a persistent connection, something is wrong. */
            MXS_ERROR("EPOLLERR event on a non-persistent DCB with no session. "
                      "Closing connection.");
        }
        dcb_close(dcb);
    }
    else if (dcb->state != DCB_STATE_POLLING || session->state != SESSION_STATE_STARTED)
    {
        int error;
        int len = sizeof(error);

        if (getsockopt(dcb->fd, SOL_SOCKET, SO_ERROR, &error, (socklen_t*) &len) == 0 && error != 0)
        {
            if (dcb->state != DCB_STATE_POLLING)
            {
                MXS_ERROR("DCB in state %s got error '%s'.",
                          STRDCBSTATE(dcb->state),
                          mxs_strerror(errno));
            }
            else
            {
                MXS_ERROR("Error '%s' in session that is not ready for routing.",
                          mxs_strerror(errno));
            }
        }
    }
    else
    {
        do_handle_error(dcb, ERRACT_NEW_CONNECTION, "Lost connection to backend server: network error");
    }

    return 1;
}

/**
 * Error event handler.
 * Create error message, pass it to router's error handler and if error
 * handler fails in providing enough backend servers, mark session being
 * closed and call DCB close function which triggers closing router session
 * and related backends (if any exists.
 *
 * @param dcb The current Backend DCB
 * @return 1 always
 */
static int gw_backend_hangup(DCB* dcb)
{
    mxb_assert(dcb->n_close == 0);
    MXS_SESSION* session = dcb->session;

    if (!dcb->persistentstart)
    {
        if (session->state != SESSION_STATE_STARTED)
        {
            int error;
            int len = sizeof(error);
            if (getsockopt(dcb->fd, SOL_SOCKET, SO_ERROR, &error, (socklen_t*) &len) == 0)
            {
                if (error != 0 && session->state != SESSION_STATE_STOPPING)
                {
                    MXS_ERROR("Hangup in session that is not ready for routing, "
                              "Error reported is '%s'.",
                              mxs_strerror(errno));
                }
            }
        }
        else
        {
            do_handle_error(dcb, ERRACT_NEW_CONNECTION,
                            "Lost connection to backend server: connection closed by peer");
        }
    }

    return 1;
}

/**
 * Send COM_QUIT to backend so that it can be closed.
 * @param dcb The current Backend DCB
 * @return 1 always
 */
static int gw_backend_close(DCB* dcb)
{
<<<<<<< HEAD
    mxb_assert(dcb->session || dcb->persistentstart);
=======
    mxb_assert(dcb->session);
    MySQLProtocol* proto = (MySQLProtocol*)dcb->protocol;

    if (proto->protocol_auth_state == MXS_AUTH_STATE_INIT
        || proto->protocol_auth_state == MXS_AUTH_STATE_PENDING_CONNECT
        || proto->protocol_auth_state == MXS_AUTH_STATE_CONNECTED)
    {
        MYSQL_session client;
        gw_get_shared_session_auth_info(dcb->session->client_dcb, &client);
        memset(proto->scramble, 0, sizeof(proto->scramble));
        dcb_write(dcb, gw_generate_auth_response(&client, proto, false, false, 0));
    }
>>>>>>> 8de3339b

    /** Send COM_QUIT to the backend being closed */
    dcb_write(dcb, mysql_create_com_quit(NULL, 0));

    /** Free protocol data */
    mysql_protocol_done(dcb);

    return 1;
}

/**
 * This routine put into the delay queue the input queue
 * The input is what backend DCB is receiving
 * The routine is called from func.write() when mysql backend connection
 * is not yet complete buu there are inout data from client
 *
 * @param dcb   The current backend DCB
 * @param queue Input data in the GWBUF struct
 */
static void backend_set_delayqueue(DCB* dcb, GWBUF* queue)
{
    /* Append data */
    dcb->delayq = gwbuf_append(dcb->delayq, queue);
}

/**
 * This routine writes the delayq via dcb_write
 * The dcb->delayq contains data received from the client before
 * mysql backend authentication succeded
 *
 * @param dcb The current backend DCB
 * @return The dcb_write status
 */
static int backend_write_delayqueue(DCB* dcb, GWBUF* buffer)
{
    mxb_assert(buffer);
    mxb_assert(dcb->persistentstart == 0);
    mxb_assert(!dcb->was_persistent);

    if (MYSQL_IS_CHANGE_USER(((uint8_t*)GWBUF_DATA(buffer))))
    {
        /** Recreate the COM_CHANGE_USER packet with the scramble the backend sent to us */
        MYSQL_session mses;
        gw_get_shared_session_auth_info(dcb, &mses);
        gwbuf_free(buffer);
        buffer = gw_create_change_user_packet(&mses, static_cast<MySQLProtocol*>(dcb->protocol));
    }

    int rc = 1;

    if (MYSQL_IS_COM_QUIT(((uint8_t*)GWBUF_DATA(buffer))) && dcb->server->persistent_conns_enabled())
    {
        /** We need to keep the pooled connections alive so we just ignore the COM_QUIT packet */
        gwbuf_free(buffer);
        rc = 1;
    }
    else
    {
        rc = dcb_write(dcb, buffer);
    }

    if (rc == 0)
    {
        do_handle_error(dcb, ERRACT_NEW_CONNECTION,
                        "Lost connection to backend server while writing delay queue.");
    }

    return rc;
}

/**
 * This routine handles the COM_CHANGE_USER command
 *
 * TODO: Move this into the authenticators
 *
 * @param dcb           The current backend DCB
 * @param server        The backend server pointer
 * @param in_session    The current session data (MYSQL_session)
 * @param queue         The GWBUF containing the COM_CHANGE_USER receveid
 * @return 1 on success and 0 on failure
 */
static int gw_change_user(DCB* backend,
                          SERVER* server,
                          MXS_SESSION* in_session,
                          GWBUF* queue)
{
    MYSQL_session* current_session = NULL;
    MySQLProtocol* backend_protocol = NULL;
    MySQLProtocol* client_protocol = NULL;
    char username[MYSQL_USER_MAXLEN + 1] = "";
    char database[MYSQL_DATABASE_MAXLEN + 1] = "";
    char current_database[MYSQL_DATABASE_MAXLEN + 1] = "";
    uint8_t client_sha1[MYSQL_SCRAMBLE_LEN] = "";
    uint8_t* client_auth_packet = GWBUF_DATA(queue);
    unsigned int auth_token_len = 0;
    uint8_t* auth_token = NULL;
    int rv = -1;
    int auth_ret = 1;

    current_session = (MYSQL_session*)in_session->client_dcb->data;
    backend_protocol = static_cast<MySQLProtocol*>(backend->protocol);
    client_protocol = static_cast<MySQLProtocol*>(in_session->client_dcb->protocol);

    /* now get the user, after 4 bytes header and 1 byte command */
    client_auth_packet += 5;
    size_t len = strlen((char*)client_auth_packet);
    if (len > MYSQL_USER_MAXLEN)
    {
        MXS_ERROR("Client sent user name \"%s\",which is %lu characters long, "
                  "while a maximum length of %d is allowed. Cutting trailing "
                  "characters.",
                  (char*)client_auth_packet,
                  len,
                  MYSQL_USER_MAXLEN);
    }
    strncpy(username, (char*)client_auth_packet, MYSQL_USER_MAXLEN);
    username[MYSQL_USER_MAXLEN] = 0;

    client_auth_packet += (len + 1);

    /* get the auth token len */
    memcpy(&auth_token_len, client_auth_packet, 1);

    client_auth_packet++;

    /* allocate memory for token only if auth_token_len > 0 */
    if (auth_token_len > 0)
    {
        auth_token = (uint8_t*)MXS_MALLOC(auth_token_len);
        mxb_assert(auth_token != NULL);

        if (auth_token == NULL)
        {
            return rv;
        }
        memcpy(auth_token, client_auth_packet, auth_token_len);
        client_auth_packet += auth_token_len;
    }

    /* get new database name */
    len = strlen((char*)client_auth_packet);
    if (len > MYSQL_DATABASE_MAXLEN)
    {
        MXS_ERROR("Client sent database name \"%s\", which is %lu characters long, "
                  "while a maximum length of %d is allowed. Cutting trailing "
                  "characters.",
                  (char*)client_auth_packet,
                  len,
                  MYSQL_DATABASE_MAXLEN);
    }
    strncpy(database, (char*)client_auth_packet, MYSQL_DATABASE_MAXLEN);
    database[MYSQL_DATABASE_MAXLEN] = 0;

    client_auth_packet += (len + 1);

    if (*client_auth_packet)
    {
        memcpy(&backend_protocol->charset, client_auth_packet, sizeof(int));
    }

    /* save current_database name */
    strcpy(current_database, current_session->db);

    /*
     * Now clear database name in dcb as we don't do local authentication on db name for change user.
     * Local authentication only for user@host and if successful the database name change is sent to backend.
     */
    *current_session->db = 0;

    /*
     * Decode the token and check the password.
     * Note: if auth_token_len == 0 && auth_token == NULL, user is without password
     */
    DCB* dcb = backend->session->client_dcb;

    if (dcb->authfunc.reauthenticate == NULL)
    {
        /** Authenticator does not support reauthentication */
        rv = 0;
        goto retblock;
    }

    auth_ret = dcb->authfunc.reauthenticate(dcb,
                                            username,
                                            auth_token,
                                            auth_token_len,
                                            client_protocol->scramble,
                                            sizeof(client_protocol->scramble),
                                            client_sha1,
                                            sizeof(client_sha1));

    strcpy(current_session->db, current_database);

    if (auth_ret != 0)
    {
        if (service_refresh_users(backend->session->client_dcb->service) == 0)
        {
            /*
             * Try authentication again with new repository data
             * Note: if no auth client authentication will fail
             */
            *current_session->db = 0;

            auth_ret = dcb->authfunc.reauthenticate(dcb,
                                                    username,
                                                    auth_token,
                                                    auth_token_len,
                                                    client_protocol->scramble,
                                                    sizeof(client_protocol->scramble),
                                                    client_sha1,
                                                    sizeof(client_sha1));

            strcpy(current_session->db, current_database);
        }
    }

    MXS_FREE(auth_token);

    if (auth_ret != 0)
    {
        bool password_set = false;
        char* message = NULL;

        if (auth_token_len > 0)
        {
            // If the length of the authentication token is non-0, then
            // it means that the client provided a password.
            password_set = true;
        }

        /**
         * Create an error message and make it look like legit reply
         * from backend server. Then make it look like an incoming event
         * so that thread gets new task of it, calls clientReply
         * which filters out duplicate errors from same cause and forward
         * reply to the client.
         */
        message = create_auth_fail_str(username,
                                       backend->session->client_dcb->remote,
                                       password_set,
                                       NULL,
                                       auth_ret);
        if (message == NULL)
        {
            MXS_ERROR("Creating error message failed.");
            rv = 0;
            goto retblock;
        }

        modutil_reply_auth_error(backend, message, 0);
        rv = 1;
    }
    else
    {
        /** This assumes that authentication will succeed. If authentication fails,
         * the internal session will represent the wrong user. This is wrong and
         * a check whether the COM_CHANGE_USER succeeded should be done in the
         * backend protocol reply handling.
         *
         * For the time being, it is simpler to assume a COM_CHANGE_USER will always
         * succeed if the authentication in MaxScale is successful. In practice this
         * might not be true but these cases are handled by the router modules
         * and the servers that fail to execute the COM_CHANGE_USER are discarded. */
        strcpy(current_session->user, username);
        strcpy(current_session->db, database);
        memcpy(current_session->client_sha1, client_sha1, sizeof(current_session->client_sha1));
        rv = gw_send_change_user_to_backend(database, username, client_sha1, backend_protocol);
    }

retblock:
    gwbuf_free(queue);

    return rv;
}

/**
 * Create COM_CHANGE_USER packet and store it to GWBUF
 *
 * @param mses          MySQL session
 * @param protocol      protocol structure of the backend
 *
 * @return GWBUF buffer consisting of COM_CHANGE_USER packet
 *
 * @note the function doesn't fail
 */
static GWBUF* gw_create_change_user_packet(MYSQL_session* mses,
                                           MySQLProtocol* protocol)
{
    char* db;
    char* user;
    uint8_t* pwd;
    GWBUF* buffer;
    uint8_t* payload = NULL;
    uint8_t* payload_start = NULL;
    long bytes;
    char dbpass[MYSQL_USER_MAXLEN + 1] = "";
    char* curr_db = NULL;
    uint8_t* curr_passwd = NULL;
    unsigned int charset;

    db = mses->db;
    user = mses->user;
    pwd = mses->client_sha1;

    if (strlen(db) > 0)
    {
        curr_db = db;
    }

    if (memcmp(pwd, null_client_sha1, MYSQL_SCRAMBLE_LEN))
    {
        curr_passwd = pwd;
    }

    /* get charset the client sent and use it for connection auth */
    charset = protocol->charset;

    /**
     * Protocol MySQL COM_CHANGE_USER for CLIENT_PROTOCOL_41
     * 1 byte COMMAND
     */
    bytes = 1;

    /** add the user and a terminating char */
    bytes += strlen(user);
    bytes++;
    /**
     * next will be + 1 (scramble_len) + 20 (fixed_scramble) +
     * (db + NULL term) + 2 bytes charset
     */
    if (curr_passwd != NULL)
    {
        bytes += GW_MYSQL_SCRAMBLE_SIZE;
    }
    /** 1 byte for scramble_len */
    bytes++;
    /** db name and terminating char */
    if (curr_db != NULL)
    {
        bytes += strlen(curr_db);
    }
    bytes++;

    /** the charset */
    bytes += 2;
    bytes += strlen("mysql_native_password");
    bytes++;

    /** the packet header */
    bytes += 4;

    buffer = gwbuf_alloc(bytes);

    // The COM_CHANGE_USER is a session command so the result must be collected
    gwbuf_set_type(buffer, GWBUF_TYPE_COLLECT_RESULT);

    payload = GWBUF_DATA(buffer);
    memset(payload, '\0', bytes);
    payload_start = payload;

    /** set packet number to 0 */
    payload[3] = 0x00;
    payload += 4;

    /** set the command COM_CHANGE_USER 0x11 */
    payload[0] = 0x11;
    payload++;
    memcpy(payload, user, strlen(user));
    payload += strlen(user);
    payload++;

    if (curr_passwd != NULL)
    {
        uint8_t hash1[GW_MYSQL_SCRAMBLE_SIZE] = "";
        uint8_t hash2[GW_MYSQL_SCRAMBLE_SIZE] = "";
        uint8_t new_sha[GW_MYSQL_SCRAMBLE_SIZE] = "";
        uint8_t client_scramble[GW_MYSQL_SCRAMBLE_SIZE];

        /** hash1 is the function input, SHA1(real_password) */
        memcpy(hash1, pwd, GW_MYSQL_SCRAMBLE_SIZE);

        /**
         * hash2 is the SHA1(input data), where
         * input_data = SHA1(real_password)
         */
        gw_sha1_str(hash1, GW_MYSQL_SCRAMBLE_SIZE, hash2);

        /** dbpass is the HEX form of SHA1(SHA1(real_password)) */
        gw_bin2hex(dbpass, hash2, GW_MYSQL_SCRAMBLE_SIZE);

        /** new_sha is the SHA1(CONCAT(scramble, hash2) */
        gw_sha1_2_str(protocol->scramble,
                      GW_MYSQL_SCRAMBLE_SIZE,
                      hash2,
                      GW_MYSQL_SCRAMBLE_SIZE,
                      new_sha);

        /** compute the xor in client_scramble */
        gw_str_xor(client_scramble,
                   new_sha,
                   hash1,
                   GW_MYSQL_SCRAMBLE_SIZE);

        /** set the auth-length */
        *payload = GW_MYSQL_SCRAMBLE_SIZE;
        payload++;
        /**
         * copy the 20 bytes scramble data after
         * packet_buffer + 36 + user + NULL + 1 (byte of auth-length)
         */
        memcpy(payload, client_scramble, GW_MYSQL_SCRAMBLE_SIZE);
        payload += GW_MYSQL_SCRAMBLE_SIZE;
    }
    else
    {
        /** skip the auth-length and leave the byte as NULL */
        payload++;
    }
    /** if the db is not NULL append it */
    if (curr_db != NULL)
    {
        memcpy(payload, curr_db, strlen(curr_db));
        payload += strlen(curr_db);
    }
    payload++;
    /** set the charset, 2 bytes */
    *payload = charset;
    payload++;
    *payload = '\x00';
    payload++;
    memcpy(payload, "mysql_native_password", strlen("mysql_native_password"));
    /*
     * Following needed if more to be added
     * payload += strlen("mysql_native_password");
     ** put here the paylod size: bytes to write - 4 bytes packet header
     */
    gw_mysql_set_byte3(payload_start, (bytes - 4));

    return buffer;
}

/**
 * Write a MySQL CHANGE_USER packet to backend server
 *
 * @param conn  MySQL protocol structure
 * @param dbname The selected database
 * @param user The selected user
 * @param passwd The SHA1(real_password)
 * @return 1 on success, 0 on failure
 */
static int gw_send_change_user_to_backend(char* dbname,
                                          char* user,
                                          uint8_t* passwd,
                                          MySQLProtocol* conn)
{
    GWBUF* buffer;
    int rc;
    MYSQL_session* mses;

    mses = (MYSQL_session*)conn->owner_dcb->session->client_dcb->data;
    buffer = gw_create_change_user_packet(mses, conn);
    rc = conn->owner_dcb->func.write(conn->owner_dcb, buffer);

    if (rc != 0)
    {
        conn->changing_user = true;
        rc = 1;
    }

    return rc;
}

/* Send proxy protocol header. See
 * http://www.haproxy.org/download/1.8/doc/proxy-protocol.txt
 * for more information. Currently only supports the text version (v1) of
 * the protocol. Binary version may be added when the feature has been confirmed
 * to work.
 *
 * @param backend_dcb The target dcb.
 */
static void gw_send_proxy_protocol_header(DCB* backend_dcb)
{
    // TODO: Add support for chained proxies. Requires reading the client header.

    const DCB* client_dcb = backend_dcb->session->client_dcb;
    const int client_fd = client_dcb->fd;
    const sa_family_t family = client_dcb->ip.ss_family;
    const char* family_str = NULL;

    struct sockaddr_storage sa_peer;
    struct sockaddr_storage sa_local;
    socklen_t sa_peer_len = sizeof(sa_peer);
    socklen_t sa_local_len = sizeof(sa_local);

    /* Fill in peer's socket address.  */
    if (getpeername(client_fd, (struct sockaddr*)&sa_peer, &sa_peer_len) == -1)
    {
        MXS_ERROR("'%s' failed on file descriptor '%d'.", "getpeername()", client_fd);
        return;
    }

    /* Fill in this socket's local address. */
    if (getsockname(client_fd, (struct sockaddr*)&sa_local, &sa_local_len) == -1)
    {
        MXS_ERROR("'%s' failed on file descriptor '%d'.", "getsockname()", client_fd);
        return;
    }
    mxb_assert(sa_peer.ss_family == sa_local.ss_family);

    char peer_ip[INET6_ADDRSTRLEN];
    char maxscale_ip[INET6_ADDRSTRLEN];
    in_port_t peer_port;
    in_port_t maxscale_port;

    if (!get_ip_string_and_port(&sa_peer, peer_ip, sizeof(peer_ip), &peer_port)
        || !get_ip_string_and_port(&sa_local, maxscale_ip, sizeof(maxscale_ip), &maxscale_port))
    {
        MXS_ERROR("Could not convert network address to string form.");
        return;
    }

    switch (family)
    {
    case AF_INET:
        family_str = "TCP4";
        break;

    case AF_INET6:
        family_str = "TCP6";
        break;

    default:
        family_str = "UNKNOWN";
        break;
    }

    int rval;
    char proxy_header[108];     // 108 is the worst-case length
    if (family == AF_INET || family == AF_INET6)
    {
        rval = snprintf(proxy_header,
                        sizeof(proxy_header),
                        "PROXY %s %s %s %d %d\r\n",
                        family_str,
                        peer_ip,
                        maxscale_ip,
                        peer_port,
                        maxscale_port);
    }
    else
    {
        rval = snprintf(proxy_header, sizeof(proxy_header), "PROXY %s\r\n", family_str);
    }
    if (rval < 0 || rval >= (int)sizeof(proxy_header))
    {
        MXS_ERROR("Proxy header printing error, produced '%s'.", proxy_header);
        return;
    }

    GWBUF* headerbuf = gwbuf_alloc_and_load(strlen(proxy_header), proxy_header);
    if (headerbuf)
    {
        MXS_INFO("Sending proxy-protocol header '%s' to backend %s.",
                 proxy_header,
                 backend_dcb->server->name());
        if (!dcb_write(backend_dcb, headerbuf))
        {
            gwbuf_free(headerbuf);
        }
    }
    return;
}

/* Read IP and port from socket address structure, return IP as string and port
 * as host byte order integer.
 *
 * @param sa A sockaddr_storage containing either an IPv4 or v6 address
 * @param ip Pointer to output array
 * @param iplen Output array length
 * @param port_out Port number output
 */
static bool get_ip_string_and_port(struct sockaddr_storage* sa,
                                   char* ip,
                                   int iplen,
                                   in_port_t* port_out)
{
    bool success = false;
    in_port_t port;

    switch (sa->ss_family)
    {
    case AF_INET:
        {
            struct sockaddr_in* sock_info = (struct sockaddr_in*)sa;
            struct in_addr* addr = &(sock_info->sin_addr);
            success = (inet_ntop(AF_INET, addr, ip, iplen) != NULL);
            port = ntohs(sock_info->sin_port);
        }
        break;

    case AF_INET6:
        {
            struct sockaddr_in6* sock_info = (struct sockaddr_in6*)sa;
            struct in6_addr* addr = &(sock_info->sin6_addr);
            success = (inet_ntop(AF_INET6, addr, ip, iplen) != NULL);
            port = ntohs(sock_info->sin6_port);
        }
        break;
    }
    if (success)
    {
        *port_out = port;
    }
    return success;
}

static bool gw_connection_established(DCB* dcb)
{
    MySQLProtocol* proto = (MySQLProtocol*)dcb->protocol;
    return proto->protocol_auth_state == MXS_AUTH_STATE_COMPLETE
           && (proto->ignore_replies == 0)
           && !proto->stored_query;
}

json_t* gw_json_diagnostics(DCB* dcb)
{
    MySQLProtocol* proto = static_cast<MySQLProtocol*>(dcb->protocol);
    json_t* obj = json_object();
    json_object_set_new(obj, "connection_id", json_integer(proto->thread_id));
    return obj;
}<|MERGE_RESOLUTION|>--- conflicted
+++ resolved
@@ -1417,10 +1417,7 @@
  */
 static int gw_backend_close(DCB* dcb)
 {
-<<<<<<< HEAD
     mxb_assert(dcb->session || dcb->persistentstart);
-=======
-    mxb_assert(dcb->session);
     MySQLProtocol* proto = (MySQLProtocol*)dcb->protocol;
 
     if (proto->protocol_auth_state == MXS_AUTH_STATE_INIT
@@ -1432,7 +1429,6 @@
         memset(proto->scramble, 0, sizeof(proto->scramble));
         dcb_write(dcb, gw_generate_auth_response(&client, proto, false, false, 0));
     }
->>>>>>> 8de3339b
 
     /** Send COM_QUIT to the backend being closed */
     dcb_write(dcb, mysql_create_com_quit(NULL, 0));
