--- conflicted
+++ resolved
@@ -332,20 +332,11 @@
      * This will prevent repeated authentication failures. */
     if (errcode == ER_HOST_IS_BLOCKED)
     {
-<<<<<<< HEAD
-        MXS_ERROR("Server %s has been put into maintenance mode due "
-                  "to the server blocking connections from MaxScale. "
-                  "Run 'mysqladmin -h %s -P %d flush-hosts' on this "
-                  "server before taking this server out of maintenance "
-                  "mode.",
-                  dcb->server->name(),
-=======
         MXS_ERROR("Server %s has been put into maintenance mode due to the server blocking connections "
                   "from MaxScale. Run 'mysqladmin -h %s -P %d flush-hosts' on this server before taking "
                   "this server out of maintenance mode. To avoid this problem in the future, set "
                   "'max_connect_errors' to a larger value in the backend server.",
-                  dcb->server->name,
->>>>>>> 6332f087
+                  dcb->server->name(),
                   dcb->server->address,
                   dcb->server->port);
 
