--- conflicted
+++ resolved
@@ -106,7 +106,6 @@
 
 class MariaDBAuthenticatorModule : public mariadb::AuthenticatorModule
 {
-<<<<<<< HEAD
 public:
     static MariaDBAuthenticatorModule* create(char** options);
     ~MariaDBAuthenticatorModule() override = default;
@@ -144,21 +143,6 @@
 };
 
 class MariaDBClientAuthenticator : public mariadb::ClientAuthenticatorT<MariaDBAuthenticatorModule>
-=======
-    sqlite3** handles;              /**< SQLite3 database handle */
-    char*     cache_dir;            /**< Custom cache directory location */
-    bool      inject_service_user;  /**< Inject the service user into the list of users */
-    bool      skip_auth;            /**< Authentication will always be successful */
-    bool      check_permissions;
-    bool      lower_case_table_names;   /**< Disable database case-sensitivity */
-    uint64_t  checksum;
-} MYSQL_AUTH;
-
-/**
- * MySQL user and host data structure
- */
-typedef struct mysql_user_host_key
->>>>>>> d7618676
 {
 public:
     MariaDBClientAuthenticator(MariaDBAuthenticatorModule* module);
@@ -167,8 +151,8 @@
     ExchRes exchange(GWBUF* buffer, MYSQL_session* session, mxs::Buffer* output_packet) override;
     AuthRes authenticate(DCB* client, const mariadb::UserEntry* entry, MYSQL_session* session) override;
 
-    AuthRes reauthenticate(const mariadb::UserEntry* entry, DCB* generic_dcb, uint8_t* scramble, size_t scramble_len,
-                           const ByteVec& auth_token, uint8_t* output_token) override;
+    AuthRes reauthenticate(const mariadb::UserEntry* entry, DCB* generic_dcb, uint8_t* scramble,
+                           size_t scramble_len, const ByteVec& auth_token, uint8_t* output_token) override;
 
 private:
 
