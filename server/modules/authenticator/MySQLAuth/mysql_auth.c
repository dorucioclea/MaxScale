--- conflicted
+++ resolved
@@ -430,7 +430,7 @@
         if (name == end)
         {
             // The name is not null terminated
-            return MXS_AUTH_BAD_HANDSHAKE;
+            return false;
         }
 
         if (client_auth_packet_size > (MYSQL_AUTH_PACKET_BASE_SIZE + user_length + 1))
@@ -462,18 +462,15 @@
             else
             {
                 /* Packet was too small to contain authentication token */
-<<<<<<< HEAD
                 return false;
-=======
-                return MXS_AUTH_BAD_HANDSHAKE;
->>>>>>> 0a39fab5
             }
         }
         else
         {
-            return MXS_AUTH_BAD_HANDSHAKE;
-        }
-    }
+            return false;
+        }
+    }
+
     return true;
 }
 
