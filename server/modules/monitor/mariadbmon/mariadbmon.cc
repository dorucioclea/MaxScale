--- conflicted
+++ resolved
@@ -31,50 +31,6 @@
 using std::string;
 
 static void monitorMain(void *);
-<<<<<<< HEAD
-=======
-static void *startMonitor(MXS_MONITOR *, const MXS_CONFIG_PARAMETER*);
-static void stopMonitor(MXS_MONITOR *);
-static bool stop_monitor(MXS_MONITOR *);
-static void diagnostics(DCB *, const MXS_MONITOR *);
-static json_t* diagnostics_json(const MXS_MONITOR *);
-static MXS_MONITORED_SERVER *getServerByNodeId(MXS_MONITORED_SERVER *, long);
-static MXS_MONITORED_SERVER *getSlaveOfNodeId(MXS_MONITORED_SERVER *, long, slave_down_setting_t);
-static MXS_MONITORED_SERVER *get_replication_tree(MXS_MONITOR *, int);
-static void set_master_heartbeat(MYSQL_MONITOR *, MXS_MONITORED_SERVER *);
-static void set_slave_heartbeat(MXS_MONITOR *, MXS_MONITORED_SERVER *);
-static int add_slave_to_master(long *, int, long);
-static bool isMySQLEvent(mxs_monitor_event_t event);
-void check_maxscale_schema_replication(MXS_MONITOR *monitor);
-static MySqlServerInfo* get_server_info(const MYSQL_MONITOR* handle, const MXS_MONITORED_SERVER* db);
-static bool mon_process_failover(MYSQL_MONITOR*, uint32_t, bool*);
-static bool do_failover(MYSQL_MONITOR* mon, json_t** output);
-static bool do_switchover(MYSQL_MONITOR* mon, MXS_MONITORED_SERVER* current_master,
-                          MXS_MONITORED_SERVER* new_master, json_t** err_out);
-static bool update_gtids(MYSQL_MONITOR* mon, MXS_MONITORED_SERVER *database, MySqlServerInfo* info);
-static bool update_replication_settings(MXS_MONITORED_SERVER *database, MySqlServerInfo* info);
-static bool query_one_row(MXS_MONITORED_SERVER *database, const char* query, unsigned int expected_cols,
-                          StringVector* output);
-static void read_server_variables(MXS_MONITORED_SERVER* database, MySqlServerInfo* serv_info);
-static bool server_is_rejoin_suspect(MYSQL_MONITOR* mon, MXS_MONITORED_SERVER* server,
-                                     MySqlServerInfo* master_info, json_t** output);
-static bool get_joinable_servers(MYSQL_MONITOR* mon, ServerVector* output);
-static uint32_t do_rejoin(MYSQL_MONITOR* mon, const ServerVector& servers, json_t** output);
-static bool join_cluster(MXS_MONITORED_SERVER* server, const char* change_cmd);
-static void disable_setting(MYSQL_MONITOR* mon, const char* setting);
-static bool cluster_can_be_joined(MYSQL_MONITOR* mon);
-static bool can_replicate_from(MYSQL_MONITOR* mon,
-                               MXS_MONITORED_SERVER* slave, MySqlServerInfo* slave_info,
-                               MXS_MONITORED_SERVER* master, MySqlServerInfo* master_info);
-static bool wait_cluster_stabilization(MYSQL_MONITOR* mon, MXS_MONITORED_SERVER* new_master,
-                                       const ServerVector& slaves, int seconds_remaining);
-static string get_connection_errors(const ServerVector& servers);
-static int64_t scan_server_id(const char* id_string);
-static string generate_change_master_cmd(MYSQL_MONITOR* mon, const string& master_host, int master_port);
-static bool run_sql_from_file(MXS_MONITORED_SERVER* server, const string& path, json_t** error_out);
-static bool check_sql_files(MYSQL_MONITOR* mon);
-static void enforce_read_only_on_slaves(MYSQL_MONITOR* mon);
->>>>>>> fb56de64
 
 // Config parameter names
 const char * const CN_AUTO_FAILOVER       = "auto_failover";
@@ -100,6 +56,7 @@
     , m_id(config_get_global_options()->id)
     , m_master_gtid_domain(GTID_DOMAIN_UNKNOWN)
     , m_external_master_port(PORT_UNKNOWN)
+    , m_cluster_modified(true)
     , m_warn_set_standalone_master(true)
 {}
 
@@ -243,6 +200,7 @@
     m_switchover_timeout = config_get_integer(params, CN_SWITCHOVER_TIMEOUT);
     m_auto_failover = config_get_bool(params, CN_AUTO_FAILOVER);
     m_auto_rejoin = config_get_bool(params, CN_AUTO_REJOIN);
+    m_enforce_read_only_slaves = config_get_bool(params, CN_ENFORCE_READONLY);
     m_verify_master_failure = config_get_bool(params, CN_VERIFY_MASTER_FAILURE);
     m_master_failure_timeout = config_get_integer(params, CN_MASTER_FAILURE_TIMEOUT);
     m_promote_sql_file = config_get_string(params, CN_PROMOTION_SQL_FILE);
@@ -296,6 +254,8 @@
     dcb_printf(dcb, "Failover timeout:       %u\n", m_failover_timeout);
     dcb_printf(dcb, "Switchover timeout:     %u\n", m_switchover_timeout);
     dcb_printf(dcb, "Automatic rejoin:       %s\n", m_auto_rejoin ? "Enabled" : "Disabled");
+    dcb_printf(dcb, "Enforce read-only:      %s\n", m_enforce_read_only_slaves ?
+               "Enabled" : "Disabled");
     dcb_printf(dcb, "MaxScale monitor ID:    %lu\n", m_id);
     dcb_printf(dcb, "Detect replication lag: %s\n", (m_detect_replication_lag) ? "Enabled" : "Disabled");
     dcb_printf(dcb, "Detect stale master:    %s\n", (m_detect_stale_master == 1) ?
@@ -329,6 +289,7 @@
     json_object_set_new(rval, CN_FAILOVER_TIMEOUT, json_integer(m_failover_timeout));
     json_object_set_new(rval, CN_SWITCHOVER_TIMEOUT, json_integer(m_switchover_timeout));
     json_object_set_new(rval, CN_AUTO_REJOIN, json_boolean(m_auto_rejoin));
+    json_object_set_new(rval, CN_ENFORCE_READONLY, json_boolean(m_enforce_read_only_slaves));
 
     if (!m_script.empty())
     {
@@ -475,11 +436,11 @@
          * need to be launched.
          */
         mon_process_state_changes(m_monitor_base, m_script.c_str(), m_events);
-        bool failover_performed = false; // Has an automatic failover been performed (or attempted) this loop?
+        m_cluster_modified = false;
 
         if (m_auto_failover)
         {
-            failover_performed = handle_auto_failover();
+            m_cluster_modified = handle_auto_failover();
         }
 
         /* log master detection failure of first master becomes available after failure */
@@ -495,10 +456,18 @@
         // Do not auto-join servers on this monitor loop if a failover (or any other cluster modification)
         // has been performed, as server states have not been updated yet. It will happen next iteration.
         if (!config_get_global_options()->passive && m_auto_rejoin &&
-            !failover_performed && cluster_can_be_joined())
+            !m_cluster_modified && cluster_can_be_joined())
         {
             // Check if any servers should be autojoined to the cluster and try to join them.
             handle_auto_rejoin();
+        }
+
+        /* Check if any slave servers have read-only off and turn it on if user so wishes. Again, do not
+         * perform this if cluster has been modified this loop since it may not be clear which server
+         * should be a slave. */
+        if (!config_get_global_options()->passive && m_enforce_read_only_slaves && !m_cluster_modified)
+        {
+            enforce_read_only_on_slaves();
         }
 
         mon_hangup_failed_servers(m_monitor_base);
@@ -632,2024 +601,43 @@
             *log_no_master = 0;
         }
     }
-<<<<<<< HEAD
-=======
-    return rv;
-}
-
-/**
- * Command handler for 'failover'
- *
- * @param args Arguments given by user
- * @param output Json error output
- * @return True on success
- */
-bool mysql_handle_failover(const MODULECMD_ARG* args, json_t** output)
-{
-    ss_dassert(args->argc == 1);
-    ss_dassert(MODULECMD_GET_TYPE(&args->argv[0].type) == MODULECMD_ARG_MONITOR);
-
-    MXS_MONITOR* mon = args->argv[0].value.monitor;
-
-    bool rv = false;
-    if (!config_get_global_options()->passive)
-    {
-        rv = mysql_failover(mon, output);
+}
+
+void MariaDBMonitor::handle_auto_rejoin()
+{
+    ServerArray joinable_servers;
+    if (get_joinable_servers(&joinable_servers))
+    {
+        uint32_t joins = do_rejoin(joinable_servers, NULL);
+        if (joins > 0)
+        {
+            MXS_NOTICE("%d server(s) redirected or rejoined the cluster.", joins);
+            m_cluster_modified = true;
+        }
+        if (joins < joinable_servers.size())
+        {
+            MXS_ERROR("A cluster join operation failed, disabling automatic rejoining. "
+                      "To re-enable, manually set '%s' to 'true' for monitor '%s' via MaxAdmin or "
+                      "the REST API.", CN_AUTO_REJOIN, m_monitor_base->name);
+            m_auto_rejoin = false;
+            disable_setting(CN_AUTO_REJOIN);
+        }
     }
     else
     {
-        PRINT_MXS_JSON_ERROR(output, "Failover attempted but not performed, as MaxScale is in passive mode.");
-    }
-    return rv;
-}
-
-/**
- * Perform user-activated rejoin
- *
- * @param mon               Cluster monitor
- * @param rejoin_server     Server to join
- * @param output            Json error output
- * @return True on success
- */
-bool mysql_rejoin(MXS_MONITOR* mon, SERVER* rejoin_server, json_t** output)
-{
-    bool stopped = stop_monitor(mon);
-    if (stopped)
-    {
-        MXS_NOTICE("Stopped monitor %s for the duration of rejoin.", mon->name);
-    }
-    else
-    {
-        MXS_NOTICE("Monitor %s already stopped, rejoin can proceed.", mon->name);
-    }
-
-    bool rval = false;
-    MYSQL_MONITOR *handle = static_cast<MYSQL_MONITOR*>(mon->handle);
-    if (cluster_can_be_joined(handle))
-    {
-        const char* rejoin_serv_name = rejoin_server->unique_name;
-        MXS_MONITORED_SERVER* mon_server = mon_get_monitored_server(mon, rejoin_server);
-        if (mon_server)
-        {
-            MXS_MONITORED_SERVER* master = handle->master;
-            const char* master_name = master->server->unique_name;
-            MySqlServerInfo* master_info = get_server_info(handle, master);
-            MySqlServerInfo* server_info = get_server_info(handle, mon_server);
-
-            if (server_is_rejoin_suspect(handle, mon_server, master_info, output))
-            {
-                if (update_gtids(handle, master, master_info))
-                {
-                    if (can_replicate_from(handle, mon_server, server_info, master, master_info))
-                    {
-                        ServerVector joinable_server;
-                        joinable_server.push_back(mon_server);
-                        if (do_rejoin(handle, joinable_server, output) == 1)
-                        {
-                            rval = true;
-                            MXS_NOTICE("Rejoin performed.");
-                        }
-                        else
-                        {
-                            PRINT_MXS_JSON_ERROR(output, "Rejoin attempted but failed.");
-                        }
-                    }
-                    else
-                    {
-                        PRINT_MXS_JSON_ERROR(output, "Server '%s' cannot replicate from cluster master '%s' "
-                                             "or it could not be queried.", rejoin_serv_name, master_name);
-                    }
-                }
-                else
-                {
-                    PRINT_MXS_JSON_ERROR(output, "Cluster master '%s' gtid info could not be updated.",
-                                         master_name);
-                }
-            }
-        }
-        else
-        {
-            PRINT_MXS_JSON_ERROR(output, "The given server '%s' is not monitored by this monitor.",
-                                 rejoin_serv_name);
-        }
-    }
-    else
-    {
-        const char BAD_CLUSTER[] = "The server cluster of monitor '%s' is not in a state valid for joining. "
-                                   "Either it has no master or its gtid domain is unknown.";
-        PRINT_MXS_JSON_ERROR(output, BAD_CLUSTER, mon->name);
-    }
-
-    if (stopped)
-    {
-        startMonitor(mon, mon->parameters);
-    }
-    return rval;
-}
-
-/**
- * Command handler for 'rejoin'
- *
- * @param args Arguments given by user
- * @param output Json error output
- * @return True on success
- */
-bool mysql_handle_rejoin(const MODULECMD_ARG* args, json_t** output)
-{
-    ss_dassert(args->argc == 2);
-    ss_dassert(MODULECMD_GET_TYPE(&args->argv[0].type) == MODULECMD_ARG_MONITOR);
-    ss_dassert(MODULECMD_GET_TYPE(&args->argv[1].type) == MODULECMD_ARG_SERVER);
-
-    MXS_MONITOR* mon = args->argv[0].value.monitor;
-    SERVER* server = args->argv[1].value.server;
-
-    bool rv = false;
-    if (!config_get_global_options()->passive)
-    {
-        rv = mysql_rejoin(mon, server, output);
-    }
-    else
-    {
-        PRINT_MXS_JSON_ERROR(output, "Rejoin attempted but not performed, as MaxScale is in passive mode.");
-    }
-    return rv;
-}
-
-/**
- * The module entry point routine. It is this routine that
- * must populate the structure that is referred to as the
- * "module object", this is a structure with the set of
- * external entry points for this module.
- *
- * @return The module object
- */
-extern "C"
-{
-
-    MXS_MODULE* MXS_CREATE_MODULE()
-    {
-        MXS_NOTICE("Initialise the MariaDB Monitor module.");
-        static const char ARG_MONITOR_DESC[] = "Monitor name (from configuration file)";
-        static modulecmd_arg_type_t switchover_argv[] =
-        {
-            {
-                MODULECMD_ARG_MONITOR | MODULECMD_ARG_NAME_MATCHES_DOMAIN,
-                ARG_MONITOR_DESC
-            },
-            { MODULECMD_ARG_SERVER, "New master" },
-            { MODULECMD_ARG_SERVER | MODULECMD_ARG_OPTIONAL, "Current master (optional)" }
-        };
-
-        modulecmd_register_command(MXS_MODULE_NAME, "switchover", MODULECMD_TYPE_ACTIVE,
-                                   mysql_handle_switchover, MXS_ARRAY_NELEMS(switchover_argv),
-                                   switchover_argv, "Perform master switchover");
-
-        static modulecmd_arg_type_t failover_argv[] =
-        {
-            {
-                MODULECMD_ARG_MONITOR | MODULECMD_ARG_NAME_MATCHES_DOMAIN,
-                ARG_MONITOR_DESC
-            },
-        };
-
-        modulecmd_register_command(MXS_MODULE_NAME, "failover", MODULECMD_TYPE_ACTIVE,
-                                   mysql_handle_failover, MXS_ARRAY_NELEMS(failover_argv),
-                                   failover_argv, "Perform master failover");
-
-        static modulecmd_arg_type_t rejoin_argv[] =
-        {
-            {
-                MODULECMD_ARG_MONITOR | MODULECMD_ARG_NAME_MATCHES_DOMAIN,
-                ARG_MONITOR_DESC
-            },
-            { MODULECMD_ARG_SERVER, "Joining server" }
-        };
-
-        modulecmd_register_command(MXS_MODULE_NAME, "rejoin", MODULECMD_TYPE_ACTIVE,
-                                   mysql_handle_rejoin, MXS_ARRAY_NELEMS(rejoin_argv),
-                                   rejoin_argv, "Rejoin server to a cluster");
-
-        static MXS_MONITOR_OBJECT MyObject =
-        {
-            startMonitor,
-            stopMonitor,
-            diagnostics,
-            diagnostics_json
-        };
-
-        static MXS_MODULE info =
-        {
-            MXS_MODULE_API_MONITOR,
-            MXS_MODULE_GA,
-            MXS_MONITOR_VERSION,
-            "A MariaDB Master/Slave replication monitor",
-            "V1.5.0",
-            MXS_NO_MODULE_CAPABILITIES,
-            &MyObject,
-            NULL, /* Process init. */
-            NULL, /* Process finish. */
-            NULL, /* Thread init. */
-            NULL, /* Thread finish. */
-            {
-                {"detect_replication_lag", MXS_MODULE_PARAM_BOOL, "false"},
-                {"detect_stale_master", MXS_MODULE_PARAM_BOOL, "true"},
-                {"detect_stale_slave",  MXS_MODULE_PARAM_BOOL, "true"},
-                {"mysql51_replication", MXS_MODULE_PARAM_BOOL, "false"},
-                {"multimaster", MXS_MODULE_PARAM_BOOL, "false"},
-                {"detect_standalone_master", MXS_MODULE_PARAM_BOOL, "true"},
-                {CN_FAILCOUNT, MXS_MODULE_PARAM_COUNT, "5"},
-                {"allow_cluster_recovery", MXS_MODULE_PARAM_BOOL, "true"},
-                {"ignore_external_masters", MXS_MODULE_PARAM_BOOL, "false"},
-                {
-                    "script",
-                    MXS_MODULE_PARAM_PATH,
-                    NULL,
-                    MXS_MODULE_OPT_PATH_X_OK
-                },
-                {
-                    "events",
-                    MXS_MODULE_PARAM_ENUM,
-                    MXS_MONITOR_EVENT_DEFAULT_VALUE,
-                    MXS_MODULE_OPT_NONE,
-                    mxs_monitor_event_enum_values
-                },
-                {CN_AUTO_FAILOVER, MXS_MODULE_PARAM_BOOL, "false"},
-                {CN_FAILOVER_TIMEOUT, MXS_MODULE_PARAM_COUNT, DEFAULT_FAILOVER_TIMEOUT},
-                {CN_SWITCHOVER_TIMEOUT, MXS_MODULE_PARAM_COUNT, DEFAULT_SWITCHOVER_TIMEOUT},
-                {CN_REPLICATION_USER, MXS_MODULE_PARAM_STRING},
-                {CN_REPLICATION_PASSWORD, MXS_MODULE_PARAM_STRING},
-                {CN_VERIFY_MASTER_FAILURE, MXS_MODULE_PARAM_BOOL, "true"},
-                {CN_MASTER_FAILURE_TIMEOUT, MXS_MODULE_PARAM_COUNT, DEFAULT_MASTER_FAILURE_TIMEOUT},
-                {CN_AUTO_REJOIN, MXS_MODULE_PARAM_BOOL, "false"},
-                {CN_ENFORCE_READONLY, MXS_MODULE_PARAM_BOOL, "false"},
-                {CN_NO_PROMOTE_SERVERS, MXS_MODULE_PARAM_SERVERLIST},
-                {CN_PROMOTION_SQL_FILE, MXS_MODULE_PARAM_PATH},
-                {CN_DEMOTION_SQL_FILE, MXS_MODULE_PARAM_PATH},
-                {MXS_END_MODULE_PARAMS}
-            }
-        };
-
-        return &info;
-    }
-
-}
-
-void* info_copy_func(const void *val)
-{
-    ss_dassert(val);
-    MySqlServerInfo *old_val = (MySqlServerInfo*)val;
-    MySqlServerInfo *new_val = new (std::nothrow) MySqlServerInfo;
-
-    if (new_val)
-    {
-        *new_val = *old_val;
-    }
-    return new_val;
-}
-
-void info_free_func(void *val)
-{
-    if (val)
-    {
-        MySqlServerInfo *old_val = (MySqlServerInfo*)val;
-        delete old_val;
-    }
-}
-
-/**
- * @brief Helper function that initializes the server info hashtable
- *
- * @param handle MariaDB monitor handle
- * @param database List of monitored databases
- * @return True on success, false if initialization failed. At the moment
- *         initialization can only fail if memory allocation fails.
- */
-bool init_server_info(MYSQL_MONITOR *handle, MXS_MONITORED_SERVER *database)
-{
-    bool rval = true;
-
-    MySqlServerInfo info;
-
-    while (database)
-    {
-        /** Delete any existing structures and replace them with empty ones */
-        hashtable_delete(handle->server_info, database->server->unique_name);
-
-        if (!hashtable_add(handle->server_info, database->server->unique_name, &info))
-        {
-            rval = false;
-            break;
-        }
-
-        database = database->next;
-    }
-
-    return rval;
-}
-
-static MySqlServerInfo* get_server_info(const MYSQL_MONITOR* handle, const  MXS_MONITORED_SERVER* db)
-{
-    void* value = hashtable_fetch(handle->server_info, db->server->unique_name);
-    ss_dassert(value);
-    return static_cast<MySqlServerInfo*>(value);
-}
-
-static bool set_replication_credentials(MYSQL_MONITOR *handle, const MXS_CONFIG_PARAMETER* params)
-{
-    bool rval = false;
-    const char* repl_user = config_get_string(params, CN_REPLICATION_USER);
-    const char* repl_pw = config_get_string(params, CN_REPLICATION_PASSWORD);
-
-    if (!*repl_user && !*repl_pw)
-    {
-        // No replication credentials defined, use monitor credentials
-        repl_user = handle->monitor->user;
-        repl_pw = handle->monitor->password;
-    }
-
-    if (*repl_user && *repl_pw)
-    {
-        handle->replication_user = MXS_STRDUP_A(repl_user);
-        handle->replication_password = decrypt_password(repl_pw);
-        rval = true;
-    }
-
-    return rval;
-}
-
-/**
- * Is the server in the excluded list
- *
- * @param handle Cluster monitor
- * @param server Server to test
- * @return True if server is in the excluded-list of the monitor.
- */
-static bool server_is_excluded(const MYSQL_MONITOR *handle, const MXS_MONITORED_SERVER* server)
-{
-    for (int i = 0; i < handle->n_excluded; i++)
-    {
-        if (handle->excluded_servers[i] == server)
-        {
-            return true;
-        }
-    }
-    return false;
-}
-
-/**
- * Start the instance of the monitor, returning a handle on the monitor.
- *
- * This function creates a thread to execute the actual monitoring.
- *
- * @param arg   The current handle - NULL if first start
- * @param opt   Configuration parameters
- * @return A handle to use when interacting with the monitor
- */
-static void *
-startMonitor(MXS_MONITOR *monitor, const MXS_CONFIG_PARAMETER* params)
-{
-    bool error = false;
-    MYSQL_MONITOR *handle = (MYSQL_MONITOR*) monitor->handle;
-    if (handle)
-    {
-        handle->shutdown = 0;
-        MXS_FREE(handle->script);
-        MXS_FREE(handle->replication_user);
-        MXS_FREE(handle->replication_password);
-        MXS_FREE(handle->excluded_servers);
-        handle->excluded_servers = NULL;
-        handle->n_excluded = 0;
-    }
-    else
-    {
-        handle = (MYSQL_MONITOR *) MXS_MALLOC(sizeof(MYSQL_MONITOR));
-        HASHTABLE *server_info = hashtable_alloc(MAX_NUM_SLAVES,
-                                                 hashtable_item_strhash, hashtable_item_strcmp);
-
-        if (handle == NULL || server_info == NULL)
-        {
-            MXS_FREE(handle);
-            hashtable_free(server_info);
-            return NULL;
-        }
-
-        hashtable_memory_fns(server_info, hashtable_item_strdup, info_copy_func,
-                             hashtable_item_free, info_free_func);
-        handle->server_info = server_info;
-        handle->shutdown = 0;
-        handle->id = config_get_global_options()->id;
-        handle->warn_set_standalone_master = true;
-        handle->master_gtid_domain = -1;
-        handle->external_master_host[0] = '\0';
-        handle->external_master_port = PORT_UNKNOWN;
-        handle->monitor = monitor;
-    }
-
-    /** This should always be reset to NULL */
-    handle->master = NULL;
-
-    handle->detectStaleMaster = config_get_bool(params, "detect_stale_master");
-    handle->detectStaleSlave = config_get_bool(params, "detect_stale_slave");
-    handle->replicationHeartbeat = config_get_bool(params, "detect_replication_lag");
-    handle->multimaster = config_get_bool(params, "multimaster");
-    handle->ignore_external_masters = config_get_bool(params, "ignore_external_masters");
-    handle->detect_standalone_master = config_get_bool(params, "detect_standalone_master");
-    handle->failcount = config_get_integer(params, CN_FAILCOUNT);
-    handle->allow_cluster_recovery = config_get_bool(params, "allow_cluster_recovery");
-    handle->mysql51_replication = config_get_bool(params, "mysql51_replication");
-    handle->script = config_copy_string(params, "script");
-    handle->events = config_get_enum(params, "events", mxs_monitor_event_enum_values);
-    handle->auto_failover = config_get_bool(params, CN_AUTO_FAILOVER);
-    handle->failover_timeout = config_get_integer(params, CN_FAILOVER_TIMEOUT);
-    handle->switchover_timeout = config_get_integer(params, CN_SWITCHOVER_TIMEOUT);
-    handle->verify_master_failure = config_get_bool(params, CN_VERIFY_MASTER_FAILURE);
-    handle->master_failure_timeout = config_get_integer(params, CN_MASTER_FAILURE_TIMEOUT);
-    handle->auto_rejoin = config_get_bool(params, CN_AUTO_REJOIN);
-    handle->enforce_read_only_slaves = config_get_bool(params, CN_ENFORCE_READONLY);
-    handle->promote_sql_file = config_get_string(params, CN_PROMOTION_SQL_FILE);
-    handle->demote_sql_file = config_get_string(params, CN_DEMOTION_SQL_FILE);
-
-    handle->excluded_servers = NULL;
-    handle->n_excluded = mon_config_get_servers(params, CN_NO_PROMOTE_SERVERS, monitor,
-                                                &handle->excluded_servers);
-    if (handle->n_excluded < 0)
-    {
-        error = true;
-    }
-
-    if (!check_sql_files(handle))
-    {
-        error = true;
-    }
-
-    if (!set_replication_credentials(handle, params))
-    {
-        MXS_ERROR("Both '%s' and '%s' must be defined", CN_REPLICATION_USER, CN_REPLICATION_PASSWORD);
-        error = true;
-    }
-
-    if (!check_monitor_permissions(monitor, "SHOW SLAVE STATUS"))
-    {
-        MXS_ERROR("Failed to start monitor. See earlier errors for more information.");
-        error = true;
-    }
-
-    if (!init_server_info(handle, monitor->monitored_servers))
-    {
-        error = true;
-    }
-
-    if (error)
-    {
-        hashtable_free(handle->server_info);
-        MXS_FREE(handle->script);
-        MXS_FREE(handle->excluded_servers);
-        MXS_FREE(handle);
-        handle = NULL;
-    }
-    else
-    {
-        handle->status = MXS_MONITOR_RUNNING;
-
-        if (thread_start(&handle->thread, monitorMain, handle, 0) == NULL)
-        {
-            MXS_ERROR("Failed to start monitor thread for monitor '%s'.", monitor->name);
-            hashtable_free(handle->server_info);
-            MXS_FREE(handle->script);
-            MXS_FREE(handle);
-            handle = NULL;
-        }
-    }
-
-    return handle;
-}
-
-/**
- * Stop a running monitor
- *
- * @param mon  The monitor that should be stopped.
- */
-static void
-stopMonitor(MXS_MONITOR *mon)
-{
-    MYSQL_MONITOR *handle = (MYSQL_MONITOR *) mon->handle;
-
-    handle->shutdown = 1;
-    thread_wait(handle->thread);
-}
-
-/**
- * Stop a running monitor
- *
- * @param mon  The monitor that should be stopped.
- *
- * @return True, if the monitor had to be stopped.
- *         False, if the monitor already was stopped.
- */
-static bool stop_monitor(MXS_MONITOR* mon)
-{
-    // There should be no race here as long as admin operations are performed
-    // with the single admin lock locked.
-
-    bool actually_stopped = false;
-
-    MYSQL_MONITOR *handle = static_cast<MYSQL_MONITOR*>(mon->handle);
-
-    if (handle->status == MXS_MONITOR_RUNNING)
-    {
-        stopMonitor(mon);
-        actually_stopped = true;
-    }
-
-    return actually_stopped;
-}
-
-static string monitored_servers_to_string(MXS_MONITORED_SERVER** array, size_t array_size)
-{
-    string rval;
-    if (array_size > 0)
-    {
-        const char* separator = "";
-        for (size_t i = 0; i < array_size; i++)
-        {
-            rval += separator;
-            rval += array[i]->server->unique_name;
-            separator = ",";
-        }
-    }
-    return rval;
-}
-/**
- * Daignostic interface
- *
- * @param dcb   DCB to print diagnostics
- * @param arg   The monitor handle
- */
-static void diagnostics(DCB *dcb, const MXS_MONITOR *mon)
-{
-    const MYSQL_MONITOR *handle = (const MYSQL_MONITOR *)mon->handle;
-
-    dcb_printf(dcb, "Automatic failover:     %s\n", handle->auto_failover ? "Enabled" : "Disabled");
-    dcb_printf(dcb, "Failcount:              %d\n", handle->failcount);
-    dcb_printf(dcb, "Failover timeout:       %u\n", handle->failover_timeout);
-    dcb_printf(dcb, "Switchover timeout:     %u\n", handle->switchover_timeout);
-    dcb_printf(dcb, "Automatic rejoin:       %s\n", handle->auto_rejoin ? "Enabled" : "Disabled");
-    dcb_printf(dcb, "Enforce read-only:      %s\n", handle->enforce_read_only_slaves ?
-               "Enabled" : "Disabled");
-    dcb_printf(dcb, "MaxScale monitor ID:    %lu\n", handle->id);
-    dcb_printf(dcb, "Detect replication lag: %s\n", (handle->replicationHeartbeat == 1) ?
-               "Enabled" : "Disabled");
-    dcb_printf(dcb, "Detect stale master:    %s\n", (handle->detectStaleMaster == 1) ?
-               "Enabled" : "Disabled");
-    if (handle->n_excluded > 0)
-    {
-        dcb_printf(dcb, "Non-promotable servers (failover): ");
-        dcb_printf(dcb, "%s\n",
-                   monitored_servers_to_string(handle->excluded_servers, handle->n_excluded).c_str());
-    }
-
-    dcb_printf(dcb, "\nServer information:\n-------------------\n\n");
-    for (MXS_MONITORED_SERVER *db = mon->monitored_servers; db; db = db->next)
-    {
-        MySqlServerInfo *serv_info = get_server_info(handle, db);
-        dcb_printf(dcb, "Server:                 %s\n", db->server->unique_name);
-        dcb_printf(dcb, "Server ID:              %" PRId64 "\n", serv_info->server_id);
-        dcb_printf(dcb, "Read only:              %s\n", serv_info->read_only ? "YES" : "NO");
-        dcb_printf(dcb, "Slave configured:       %s\n", serv_info->slave_configured ? "YES" : "NO");
-        if (serv_info->slave_configured)
-        {
-            dcb_printf(dcb, "Slave IO running:       %s\n", serv_info->slave_status.slave_io_running ? "YES" : "NO");
-            dcb_printf(dcb, "Slave SQL running:      %s\n", serv_info->slave_status.slave_sql_running ? "YES" : "NO");
-            dcb_printf(dcb, "Master ID:              %" PRId64 "\n", serv_info->slave_status.master_server_id);
-            dcb_printf(dcb, "Master binlog file:     %s\n", serv_info->slave_status.master_log_file.c_str());
-            dcb_printf(dcb, "Master binlog position: %lu\n", serv_info->slave_status.read_master_log_pos);
-        }
-        if (serv_info->gtid_current_pos.server_id != SERVER_ID_UNKNOWN)
-        {
-            dcb_printf(dcb, "Gtid current position:  %s\n",
-                       serv_info->gtid_current_pos.to_string().c_str());
-        }
-        if (serv_info->gtid_binlog_pos.server_id != SERVER_ID_UNKNOWN)
-        {
-            dcb_printf(dcb, "Gtid binlog position:   %s\n",
-                       serv_info->gtid_current_pos.to_string().c_str());
-        }
-        if (serv_info->slave_status.gtid_io_pos.server_id != SERVER_ID_UNKNOWN)
-        {
-            dcb_printf(dcb, "Gtid slave IO position: %s\n",
-                       serv_info->slave_status.gtid_io_pos.to_string().c_str());
-        }
-        if (handle->multimaster)
-        {
-            dcb_printf(dcb, "Master group:           %d\n", serv_info->group);
-        }
-
-        dcb_printf(dcb, "\n");
-    }
-}
-
-/**
- * Diagnostic interface
- *
- * @param arg   The monitor handle
- */
-static json_t* diagnostics_json(const MXS_MONITOR *mon)
-{
-    json_t* rval = json_object();
-
-    const MYSQL_MONITOR *handle = (const MYSQL_MONITOR *)mon->handle;
-    json_object_set_new(rval, "monitor_id", json_integer(handle->id));
-    json_object_set_new(rval, "detect_stale_master", json_boolean(handle->detectStaleMaster));
-    json_object_set_new(rval, "detect_stale_slave", json_boolean(handle->detectStaleSlave));
-    json_object_set_new(rval, "detect_replication_lag", json_boolean(handle->replicationHeartbeat));
-    json_object_set_new(rval, "multimaster", json_boolean(handle->multimaster));
-    json_object_set_new(rval, "detect_standalone_master", json_boolean(handle->detect_standalone_master));
-    json_object_set_new(rval, CN_FAILCOUNT, json_integer(handle->failcount));
-    json_object_set_new(rval, "allow_cluster_recovery", json_boolean(handle->allow_cluster_recovery));
-    json_object_set_new(rval, "mysql51_replication", json_boolean(handle->mysql51_replication));
-    json_object_set_new(rval, CN_AUTO_FAILOVER, json_boolean(handle->auto_failover));
-    json_object_set_new(rval, CN_FAILOVER_TIMEOUT, json_integer(handle->failover_timeout));
-    json_object_set_new(rval, CN_SWITCHOVER_TIMEOUT, json_integer(handle->switchover_timeout));
-    json_object_set_new(rval, CN_AUTO_REJOIN, json_boolean(handle->auto_rejoin));
-    json_object_set_new(rval, CN_ENFORCE_READONLY, json_boolean(handle->enforce_read_only_slaves));
-
-    if (handle->script)
-    {
-        json_object_set_new(rval, "script", json_string(handle->script));
-    }
-    if (handle->n_excluded > 0)
-    {
-        string list = monitored_servers_to_string(handle->excluded_servers, handle->n_excluded);
-        json_object_set_new(rval, CN_NO_PROMOTE_SERVERS, json_string(list.c_str()));
-    }
-    if (mon->monitored_servers)
-    {
-        json_t* arr = json_array();
-
-        for (MXS_MONITORED_SERVER *db = mon->monitored_servers; db; db = db->next)
-        {
-            json_t* srv = json_object();
-            MySqlServerInfo *serv_info = get_server_info(handle, db);
-            json_object_set_new(srv, "name", json_string(db->server->unique_name));
-            json_object_set_new(srv, "server_id", json_integer(serv_info->server_id));
-            json_object_set_new(srv, "master_id", json_integer(serv_info->slave_status.master_server_id));
-
-            json_object_set_new(srv, "read_only", json_boolean(serv_info->read_only));
-            json_object_set_new(srv, "slave_configured", json_boolean(serv_info->slave_configured));
-            json_object_set_new(srv, "slave_io_running",
-                                json_boolean(serv_info->slave_status.slave_io_running));
-            json_object_set_new(srv, "slave_sql_running",
-                                json_boolean(serv_info->slave_status.slave_sql_running));
-
-            json_object_set_new(srv, "master_binlog_file",
-                                json_string(serv_info->slave_status.master_log_file.c_str()));
-            json_object_set_new(srv, "master_binlog_position",
-                                json_integer(serv_info->slave_status.read_master_log_pos));
-            json_object_set_new(srv, "gtid_current_pos",
-                                json_string(serv_info->gtid_current_pos.to_string().c_str()));
-            json_object_set_new(srv, "gtid_binlog_pos",
-                                json_string(serv_info->gtid_binlog_pos.to_string().c_str()));
-            json_object_set_new(srv, "gtid_io_pos",
-                                    json_string(serv_info->slave_status.gtid_io_pos.to_string().c_str()));
-            if (handle->multimaster)
-            {
-                json_object_set_new(srv, "master_group", json_integer(serv_info->group));
-            }
-
-            json_array_append_new(arr, srv);
-        }
-
-        json_object_set_new(rval, "server_info", arr);
-    }
-
-    return rval;
-}
-
-static enum mysql_server_version get_server_version(MXS_MONITORED_SERVER* db)
-{
-    unsigned long server_version = mysql_get_server_version(db->con);
-
-    if (server_version >= 100000)
-    {
-        return MYSQL_SERVER_VERSION_100;
-    }
-    else if (server_version >= 5 * 10000 + 5 * 100)
-    {
-        return MYSQL_SERVER_VERSION_55;
-    }
-
-    return MYSQL_SERVER_VERSION_51;
-}
-
-static bool do_show_slave_status(MYSQL_MONITOR* mon,
-                                 MySqlServerInfo* serv_info,
-                                 MXS_MONITORED_SERVER* database)
-{
-    bool rval = true;
-    unsigned int columns;
-    int i_slave_io_running, i_slave_sql_running, i_read_master_log_pos, i_master_server_id, i_master_log_file;
-    const char *query;
-    mysql_server_version server_version = serv_info->version;
-
-    if (server_version == MYSQL_SERVER_VERSION_100)
-    {
-        columns = 42;
-        query = "SHOW ALL SLAVES STATUS";
-        i_slave_io_running = MARIA10_STATUS_IO_RUNNING;
-        i_slave_sql_running = MARIA10_STATUS_SQL_RUNNING;
-        i_master_log_file = MARIA10_STATUS_MASTER_LOG_FILE;
-        i_read_master_log_pos = MARIA10_STATUS_MASTER_LOG_POS;
-        i_master_server_id = MARIA10_STATUS_MASTER_ID;
-    }
-    else
-    {
-        columns = server_version == MYSQL_SERVER_VERSION_55 ? 40 : 38;
-        query = "SHOW SLAVE STATUS";
-        i_slave_io_running = MYSQL55_STATUS_IO_RUNNING;
-        i_slave_sql_running = MYSQL55_STATUS_SQL_RUNNING;
-        i_master_log_file = MYSQL55_STATUS_MASTER_LOG_FILE;
-        i_read_master_log_pos = MYSQL55_STATUS_MASTER_LOG_POS;
-        i_master_server_id = MYSQL55_STATUS_MASTER_ID;
-    }
-
-    MYSQL_RES* result;
-    int64_t master_server_id = SERVER_ID_UNKNOWN;
-    int nconfigured = 0;
-    int nrunning = 0;
-
-    if (mxs_mysql_query(database->con, query) == 0
-        && (result = mysql_store_result(database->con)) != NULL)
-    {
-        if (mysql_field_count(database->con) < columns)
-        {
-            mysql_free_result(result);
-            MXS_ERROR("\"%s\" returned less than the expected amount of columns. "
-                      "Expected %u columns.", query, columns);
-            return false;
-        }
-
-        MYSQL_ROW row = mysql_fetch_row(result);
-
-        if (row)
-        {
-            serv_info->slave_configured = true;
-
-            do
-            {
-                /* get Slave_IO_Running and Slave_SQL_Running values*/
-                serv_info->slave_status.slave_io_running = strncmp(row[i_slave_io_running], "Yes", 3) == 0;
-                serv_info->slave_status.slave_sql_running = strncmp(row[i_slave_sql_running], "Yes", 3) == 0;
-
-                if (serv_info->slave_status.slave_io_running && serv_info->slave_status.slave_sql_running)
-                {
-                    if (nrunning == 0)
-                    {
-                        /** Only check binlog name for the first running slave */
-                        uint64_t read_master_log_pos = atol(row[i_read_master_log_pos]);
-                        char* master_log_file = row[i_master_log_file];
-                        if (serv_info->slave_status.master_log_file != master_log_file ||
-                            read_master_log_pos != serv_info->slave_status.read_master_log_pos)
-                        {
-                            // IO thread is reading events from the master
-                            serv_info->latest_event = time(NULL);
-                        }
-
-                        serv_info->slave_status.master_log_file = master_log_file;
-                        serv_info->slave_status.read_master_log_pos = read_master_log_pos;
-                    }
-
-                    nrunning++;
-                }
-
-                /* If Slave_IO_Running = Yes, assign the master_id to current server: this allows building
-                 * the replication tree, slaves ids will be added to master(s) and we will have at least the
-                 * root master server.
-                 * Please note, there could be no slaves at all if Slave_SQL_Running == 'No'
-                 */
-                const char* last_io_errno = mxs_mysql_get_value(result, row, "Last_IO_Errno");
-                int io_errno = last_io_errno ? atoi(last_io_errno) : 0;
-                const int connection_errno = 2003;
-
-                if ((io_errno == 0 || io_errno == connection_errno) &&
-                    server_version != MYSQL_SERVER_VERSION_51)
-                {
-                    /* Get Master_Server_Id */
-                    master_server_id = scan_server_id(row[i_master_server_id]);
-                }
-
-                if (server_version == MYSQL_SERVER_VERSION_100)
-                {
-                    const char* beats = mxs_mysql_get_value(result, row, "Slave_received_heartbeats");
-                    const char* period = mxs_mysql_get_value(result, row, "Slave_heartbeat_period");
-                    const char* using_gtid = mxs_mysql_get_value(result, row, "Using_Gtid");
-                    const char* master_host = mxs_mysql_get_value(result, row, "Master_Host");
-                    const char* master_port = mxs_mysql_get_value(result, row, "Master_Port");
-                    const char* last_io_error = mxs_mysql_get_value(result, row, "Last_IO_Error");
-                    const char* last_sql_error = mxs_mysql_get_value(result, row, "Last_SQL_Error");
-                    ss_dassert(beats && period && using_gtid && master_host && master_port &&
-                               last_io_error && last_sql_error);
-                    serv_info->slave_status.master_host = master_host;
-                    serv_info->slave_status.master_port = atoi(master_port);
-                    serv_info->slave_status.last_error = *last_io_error ? last_io_error :
-                                                         (*last_sql_error ? last_sql_error : "");
-
-                    int heartbeats = atoi(beats);
-                    if (serv_info->slave_heartbeats < heartbeats)
-                    {
-                        serv_info->latest_event = time(NULL);
-                        serv_info->slave_heartbeats = heartbeats;
-                        serv_info->heartbeat_period = atof(period);
-                    }
-                    if (mon->master_gtid_domain >= 0 &&
-                        (strcmp(using_gtid, "Current_Pos") == 0 || strcmp(using_gtid, "Slave_Pos") == 0))
-                    {
-                        const char* gtid_io_pos = mxs_mysql_get_value(result, row, "Gtid_IO_Pos");
-                        ss_dassert(gtid_io_pos);
-                        serv_info->slave_status.gtid_io_pos = gtid_io_pos[0] != '\0' ?
-                                                              Gtid(gtid_io_pos, mon->master_gtid_domain) :
-                                                              Gtid();
-                    }
-                    else
-                    {
-                        serv_info->slave_status.gtid_io_pos = Gtid();
-                    }
-                }
-
-                nconfigured++;
-                row = mysql_fetch_row(result);
-            }
-            while (row);
-        }
-        else
-        {
-            /** Query returned no rows, replication is not configured */
-            serv_info->slave_configured = false;
-            serv_info->slave_heartbeats = 0;
-            serv_info->slave_status = SlaveStatusInfo();
-        }
-
-        serv_info->slave_status.master_server_id = master_server_id;
-        mysql_free_result(result);
-    }
-    else
-    {
-        mon_report_query_error(database);
-    }
-
-    serv_info->n_slaves_configured = nconfigured;
-    serv_info->n_slaves_running = nrunning;
-
-    return rval;
-}
-
-/**
- * Check if a slave is receiving events from master.
- *
- * @param handle Cluster monitor
- * @return True, if a slave has an event more recent than master_failure_timeout.
- */
-static bool slave_receiving_events(MYSQL_MONITOR* handle)
-{
-    ss_dassert(handle->master);
-    bool received_event = false;
-    int64_t master_id = handle->master->server->node_id;
-    for (MXS_MONITORED_SERVER* server = handle->monitor->monitored_servers; server; server = server->next)
-    {
-        MySqlServerInfo* info = get_server_info(handle, server);
-
-        if (info->slave_configured &&
-            info->slave_status.slave_io_running &&
-            info->slave_status.master_server_id == master_id &&
-            difftime(time(NULL), info->latest_event) < handle->master_failure_timeout)
-        {
-            /**
-             * The slave is still connected to the correct master and has received events. This means that
-             * while MaxScale can't connect to the master, it's probably still alive.
-             */
-            received_event = true;
-            break;
-        }
-    }
-    return received_event;
-}
-
-static inline void monitor_mysql_db(MYSQL_MONITOR* mon,
-                                    MXS_MONITORED_SERVER* database,
-                                    MySqlServerInfo *serv_info)
-{
-    /** Clear old states */
-    monitor_clear_pending_status(database, SERVER_SLAVE | SERVER_MASTER | SERVER_RELAY_MASTER |
-                                 SERVER_SLAVE_OF_EXTERNAL_MASTER);
-
-    if (do_show_slave_status(mon, serv_info, database))
-    {
-        /* If all configured slaves are running set this node as slave */
-        if (serv_info->slave_configured && serv_info->n_slaves_running > 0 &&
-            serv_info->n_slaves_running == serv_info->n_slaves_configured)
-        {
-            monitor_set_pending_status(database, SERVER_SLAVE);
-        }
-
-        /** Store master_id of current node. For MySQL 5.1 it will be set at a later point. */
-        database->server->master_id = serv_info->slave_status.master_server_id;
-    }
-}
-
-/**
- * Build the replication tree for a MySQL 5.1 cluster
- *
- * This function queries each server with SHOW SLAVE HOSTS to determine which servers
- * have slaves replicating from them.
- * @param mon Monitor
- * @return Lowest server ID master in the monitor
- */
-static MXS_MONITORED_SERVER *build_mysql51_replication_tree(MXS_MONITOR *mon)
-{
-    MXS_MONITORED_SERVER* database = mon->monitored_servers;
-    MXS_MONITORED_SERVER *ptr, *rval = NULL;
-    int i;
-    MYSQL_MONITOR *handle = static_cast<MYSQL_MONITOR*>(mon->handle);
-
-    while (database)
-    {
-        bool ismaster = false;
-        MYSQL_RES* result;
-        MYSQL_ROW row;
-        int nslaves = 0;
-        if (database->con)
-        {
-            if (mxs_mysql_query(database->con, "SHOW SLAVE HOSTS") == 0
-                && (result = mysql_store_result(database->con)) != NULL)
-            {
-                if (mysql_field_count(database->con) < 4)
-                {
-                    mysql_free_result(result);
-                    MXS_ERROR("\"SHOW SLAVE HOSTS\" "
-                              "returned less than the expected amount of columns. "
-                              "Expected 4 columns.");
-                    return NULL;
-                }
-
-                if (mysql_num_rows(result) > 0)
-                {
-                    ismaster = true;
-                    while (nslaves < MAX_NUM_SLAVES && (row = mysql_fetch_row(result)))
-                    {
-                        /* get Slave_IO_Running and Slave_SQL_Running values*/
-                        database->server->slaves[nslaves] = atol(row[SLAVE_HOSTS_SERVER_ID]);
-                        nslaves++;
-                        MXS_DEBUG("Found slave at %s:%s", row[SLAVE_HOSTS_HOSTNAME], row[SLAVE_HOSTS_PORT]);
-                    }
-                    database->server->slaves[nslaves] = 0;
-                }
-
-                mysql_free_result(result);
-            }
-            else
-            {
-                mon_report_query_error(database);
-            }
-
-            /* Set the Slave Role */
-            if (ismaster)
-            {
-                handle->master = database;
-
-                MXS_DEBUG("Master server found at [%s]:%d with %d slaves",
-                          database->server->name,
-                          database->server->port,
-                          nslaves);
-
-                monitor_set_pending_status(database, SERVER_MASTER);
-                database->server->depth = 0; // Add Depth 0 for Master
-
-                if (rval == NULL || rval->server->node_id > database->server->node_id)
-                {
-                    rval = database;
-                }
-            }
-        }
-        database = database->next;
-    }
-
-    database = mon->monitored_servers;
-
-    /** Set master server IDs */
-    while (database)
-    {
-        ptr = mon->monitored_servers;
-
-        while (ptr)
-        {
-            for (i = 0; ptr->server->slaves[i]; i++)
-            {
-                if (ptr->server->slaves[i] == database->server->node_id)
-                {
-                    database->server->master_id = ptr->server->node_id;
-                    database->server->depth = 1; // Add Depth 1 for Slave
-                    break;
-                }
-            }
-            ptr = ptr->next;
-        }
-        if (SERVER_IS_SLAVE(database->server) &&
-            (database->server->master_id <= 0 ||
-             database->server->master_id != handle->master->server->node_id))
-        {
-
-            monitor_set_pending_status(database, SERVER_SLAVE);
-            monitor_set_pending_status(database, SERVER_SLAVE_OF_EXTERNAL_MASTER);
-        }
-        database = database->next;
-    }
-    return rval;
-}
-
-/**
- * Monitor an individual server
- *
- * @param handle    The Monitor object
- * @param database  The database to probe
- */
-static void
-monitorDatabase(MXS_MONITOR *mon, MXS_MONITORED_SERVER *database)
-{
-    MYSQL_MONITOR* handle = static_cast<MYSQL_MONITOR*>(mon->handle);
-
-    /* Don't probe servers in maintenance mode */
-    if (SERVER_IN_MAINT(database->server))
-    {
-        return;
-    }
-
-    /** Store previous status */
-    database->mon_prev_status = database->server->status;
-
-    mxs_connect_result_t rval = mon_ping_or_connect_to_db(mon, database);
-    if (rval == MONITOR_CONN_OK)
-    {
-        server_clear_status_nolock(database->server, SERVER_AUTH_ERROR);
-        monitor_clear_pending_status(database, SERVER_AUTH_ERROR);
-    }
-    else
-    {
-        /**
-         * The current server is not running. Clear all but the stale master bit
-         * as it is used to detect masters that went down but came up.
-         */
-        unsigned int all_bits = ~SERVER_STALE_STATUS;
-        server_clear_status_nolock(database->server, all_bits);
-        monitor_clear_pending_status(database, all_bits);
-
-        if (mysql_errno(database->con) == ER_ACCESS_DENIED_ERROR)
-        {
-            server_set_status_nolock(database->server, SERVER_AUTH_ERROR);
-            monitor_set_pending_status(database, SERVER_AUTH_ERROR);
-        }
-
-        /* Log connect failure only once */
-        if (mon_status_changed(database) && mon_print_fail_status(database))
-        {
-            mon_log_connect_error(database, rval);
-        }
-
-        return;
-    }
-
-    /* Store current status in both server and monitor server pending struct */
-    server_set_status_nolock(database->server, SERVER_RUNNING);
-    monitor_set_pending_status(database, SERVER_RUNNING);
-
-    MySqlServerInfo *serv_info = get_server_info(handle, database);
-    /* Check whether current server is MaxScale Binlog Server */
-    MYSQL_RES *result;
-    if (mxs_mysql_query(database->con, "SELECT @@maxscale_version") == 0 &&
-        (result = mysql_store_result(database->con)) != NULL)
-    {
-        serv_info->binlog_relay = true;
-        mysql_free_result(result);
-    }
-    else
-    {
-        serv_info->binlog_relay = false;
-    }
-
-    /* Get server version string, also get/set numeric representation. */
-    mxs_mysql_set_server_version(database->con, database->server);
-    /* Set monitor version enum. */
-    uint64_t version_num = server_get_version(database->server);
-    if (version_num >= 100000)
-    {
-        serv_info->version = MYSQL_SERVER_VERSION_100;
-    }
-    else if (version_num >= 5 * 10000 + 5 * 100)
-    {
-        serv_info->version = MYSQL_SERVER_VERSION_55;
-    }
-    else
-    {
-        serv_info->version = MYSQL_SERVER_VERSION_51;
-    }
-    /* Query a few settings. */
-    read_server_variables(database, serv_info);
-    /* If gtid domain exists and server is 10.0, update gtid:s */
-    if (handle->master_gtid_domain >= 0 && serv_info->version == MYSQL_SERVER_VERSION_100)
-    {
-        update_gtids(handle, database, serv_info);
-    }
-    /* Check for MariaDB 10.x.x and get status for multi-master replication */
-    if (serv_info->version == MYSQL_SERVER_VERSION_100 || serv_info->version == MYSQL_SERVER_VERSION_55)
-    {
-        monitor_mysql_db(handle, database, serv_info);
-    }
-    else
-    {
-        if (handle->mysql51_replication)
-        {
-            monitor_mysql_db(handle, database, serv_info);
-        }
-        else if (report_version_err)
-        {
-            report_version_err = false;
-            MXS_ERROR("MySQL version is lower than 5.5 and 'mysql51_replication' option is "
-                      "not enabled, replication tree cannot be resolved. To enable MySQL 5.1 replication "
-                      "detection, add 'mysql51_replication=true' to the monitor section.");
-        }
-    }
-}
-
-/**
- * @brief A node in a graph
- */
-struct graph_node
-{
-    int index;
-    int lowest_index;
-    int cycle;
-    bool active;
-    struct graph_node *parent;
-    MySqlServerInfo *info;
-    MXS_MONITORED_SERVER *db;
-};
-
-/**
- * @brief Visit a node in the graph
- *
- * This function is the main function used to determine whether the node is a
- * part of a cycle. It is an implementation of the Tarjan's strongly connected
- * component algorithm. All one node cycles are ignored since normal
- * master-slave monitoring handles that.
- *
- * Tarjan's strongly connected component algorithm:
- *
- *     https://en.wikipedia.org/wiki/Tarjan%27s_strongly_connected_components_algorithm
- */
-static void visit_node(struct graph_node *node, struct graph_node **stack,
-                       int *stacksize, int *index, int *cycle)
-{
-    /** Assign an index to this node */
-    node->lowest_index = node->index = *index;
-    node->active = true;
-    *index += 1;
-
-    stack[*stacksize] = node;
-    *stacksize += 1;
-
-    if (node->parent == NULL)
-    {
-        /** This node does not connect to another node, it can't be a part of a cycle */
-        node->lowest_index = -1;
-    }
-    else if (node->parent->index == 0)
-    {
-        /** Node has not been visited */
-        visit_node(node->parent, stack, stacksize, index, cycle);
-
-        if (node->parent->lowest_index < node->lowest_index)
-        {
-            /** The parent connects to a node with a lower index, this node
-                could be a part of a cycle. */
-            node->lowest_index = node->parent->lowest_index;
-        }
-    }
-    else if (node->parent->active)
-    {
-        /** This node could be a root node of the cycle */
-        if (node->parent->index < node->lowest_index)
-        {
-            /** Root node found */
-            node->lowest_index = node->parent->index;
-        }
-    }
-    else
-    {
-        /** Node connects to an already connected cycle, it can't be a part of it */
-        node->lowest_index = -1;
-    }
-
-    if (node->active && node->parent && node->lowest_index > 0)
-    {
-        if (node->lowest_index == node->index &&
-            node->lowest_index == node->parent->lowest_index)
-        {
-            /**
-             * Found a multi-node cycle from the graph. The cycle is formed from the
-             * nodes with a lowest_index value equal to the lowest_index value of the
-             * current node. Rest of the nodes on the stack are not part of a cycle
-             * and can be discarded.
-             */
-
-            *cycle += 1;
-
-            while (*stacksize > 0)
-            {
-                struct graph_node *top = stack[(*stacksize) - 1];
-                top->active = false;
-
-                if (top->lowest_index == node->lowest_index)
-                {
-                    top->cycle = *cycle;
-                }
-                *stacksize -= 1;
-            }
-        }
-    }
-    else
-    {
-        /** Pop invalid nodes off the stack */
-        node->active = false;
-        if (*stacksize > 0)
-        {
-            *stacksize -= 1;
-        }
-    }
-}
-
-/**
- * @brief Find the strongly connected components in the replication tree graph
- *
- * Each replication cluster is a directed graph made out of replication
- * trees. If this graph has strongly connected components (more generally
- * cycles), it is considered a multi-master cluster due to the fact that there
- * are multiple nodes where the data can originate.
- *
- * Detecting the cycles in the graph allows this monitor to better understand
- * the relationships between the nodes. All nodes that are a part of a cycle can
- * be labeled as master nodes. This information will later be used to choose the
- * right master where the writes should go.
- *
- * This function also populates the MYSQL_SERVER_INFO structures group
- * member. Nodes in a group get a positive group ID where the nodes not in a
- * group get a group ID of 0.
- */
-void find_graph_cycles(MYSQL_MONITOR *handle, MXS_MONITORED_SERVER *database, int nservers)
-{
-    struct graph_node graph[nservers];
-    struct graph_node *stack[nservers];
-    int nodes = 0;
-
-    for (MXS_MONITORED_SERVER *db = database; db; db = db->next)
-    {
-        graph[nodes].info = get_server_info(handle, db);
-        graph[nodes].db = db;
-        graph[nodes].index = graph[nodes].lowest_index = 0;
-        graph[nodes].cycle = 0;
-        graph[nodes].active = false;
-        graph[nodes].parent = NULL;
-        nodes++;
-    }
-
-    /** Build the graph */
-    for (int i = 0; i < nservers; i++)
-    {
-        if (graph[i].info->slave_status.master_server_id > 0)
-        {
-            /** Found a connected node */
-            for (int k = 0; k < nservers; k++)
-            {
-                if (graph[k].info->server_id == graph[i].info->slave_status.master_server_id)
-                {
-                    graph[i].parent = &graph[k];
-                    break;
-                }
-            }
-        }
-    }
-
-    int index = 1;
-    int cycle = 0;
-    int stacksize = 0;
-
-    for (int i = 0; i < nservers; i++)
-    {
-        if (graph[i].index == 0)
-        {
-            /** Index is 0, this node has not yet been visited */
-            visit_node(&graph[i], stack, &stacksize, &index, &cycle);
-        }
-    }
-
-    for (int i = 0; i < nservers; i++)
-    {
-        graph[i].info->group = graph[i].cycle;
-
-        if (graph[i].cycle > 0)
-        {
-            /** We have at least one cycle in the graph */
-            if (graph[i].info->read_only)
-            {
-                monitor_set_pending_status(graph[i].db, SERVER_SLAVE | SERVER_STALE_SLAVE);
-                monitor_clear_pending_status(graph[i].db, SERVER_MASTER);
-            }
-            else
-            {
-                monitor_set_pending_status(graph[i].db, SERVER_MASTER);
-                monitor_clear_pending_status(graph[i].db, SERVER_SLAVE | SERVER_STALE_SLAVE);
-            }
-        }
-        else if (handle->detectStaleMaster && cycle == 0 &&
-                 graph[i].db->server->status & SERVER_MASTER &&
-                 (graph[i].db->pending_status & SERVER_MASTER) == 0)
-        {
-            /**
-             * Stale master detection is handled here for multi-master mode.
-             *
-             * If we know that no cycles were found from the graph and that a
-             * server once had the master status, replication has broken
-             * down. These masters are assigned the stale master status allowing
-             * them to be used as masters even if they lose their slaves. A
-             * slave in this case can be either a normal slave or another
-             * master.
-             */
-            if (graph[i].info->read_only)
-            {
-                /** The master is in read-only mode, set it into Slave state */
-                monitor_set_pending_status(graph[i].db, SERVER_SLAVE | SERVER_STALE_SLAVE);
-                monitor_clear_pending_status(graph[i].db, SERVER_MASTER | SERVER_STALE_STATUS);
-            }
-            else
-            {
-                monitor_set_pending_status(graph[i].db, SERVER_MASTER | SERVER_STALE_STATUS);
-                monitor_clear_pending_status(graph[i].db, SERVER_SLAVE | SERVER_STALE_SLAVE);
-            }
-        }
-    }
-}
-
-/**
- * @brief Check whether standalone master conditions have been met
- *
- * This function checks whether all the conditions to use a standalone master have
- * been met. For this to happen, only one server must be available and
- * other servers must have passed the configured tolerance level of failures.
- *
- * @param handle Monitor instance
- * @param db     Monitor servers
- *
- * @return True if standalone master should be used
- */
-bool standalone_master_required(MYSQL_MONITOR *handle, MXS_MONITORED_SERVER *db)
-{
-    int candidates = 0;
-
-    while (db)
-    {
-        if (SERVER_IS_RUNNING(db->server))
-        {
-            candidates++;
-            MySqlServerInfo *server_info = get_server_info(handle, db);
-
-            if (server_info->read_only || server_info->slave_configured || candidates > 1)
-            {
-                return false;
-            }
-        }
-        else if (db->mon_err_count < handle->failcount)
-        {
-            return false;
-        }
-
-        db = db->next;
-    }
-
-    return candidates == 1;
-}
-
-/**
- * @brief Use standalone master
- *
- * This function assigns the last remaining server the master status and sets all other
- * servers into maintenance mode. By setting the servers into maintenance mode, we
- * prevent any possible conflicts when the failed servers come back up.
- *
- * @param handle Monitor instance
- * @param db     Monitor servers
- */
-bool set_standalone_master(MYSQL_MONITOR *handle, MXS_MONITORED_SERVER *db)
-{
-    bool rval = false;
-
-    while (db)
-    {
-        if (SERVER_IS_RUNNING(db->server))
-        {
-            if (!SERVER_IS_MASTER(db->server) && handle->warn_set_standalone_master)
-            {
-                MXS_WARNING("Setting standalone master, server '%s' is now the master.%s",
-                            db->server->unique_name,
-                            handle->allow_cluster_recovery ?
-                            "" : " All other servers are set into maintenance mode.");
-                handle->warn_set_standalone_master = false;
-            }
-
-            server_clear_set_status(db->server, SERVER_SLAVE, SERVER_MASTER | SERVER_STALE_STATUS);
-            monitor_set_pending_status(db, SERVER_MASTER | SERVER_STALE_STATUS);
-            monitor_clear_pending_status(db, SERVER_SLAVE);
-            handle->master = db;
-            rval = true;
-        }
-        else if (!handle->allow_cluster_recovery)
-        {
-            server_set_status_nolock(db->server, SERVER_MAINT);
-            monitor_set_pending_status(db, SERVER_MAINT);
-        }
-        db = db->next;
-    }
-
-    return rval;
-}
-
-bool failover_not_possible(MYSQL_MONITOR* handle)
-{
-    bool rval = false;
-
-    for (MXS_MONITORED_SERVER* s = handle->monitor->monitored_servers; s; s = s->next)
-    {
-        MySqlServerInfo* info = get_server_info(handle, s);
-
-        if (info->n_slaves_configured > 1)
-        {
-            MXS_ERROR("Server '%s' is configured to replicate from multiple "
-                      "masters, failover is not possible.", s->server->unique_name);
-            rval = true;
-        }
-    }
-
-    return rval;
+        MXS_ERROR("Query error to master '%s' prevented a possible rejoin operation.", m_master->name());
+    }
 }
 
 /**
  * The entry point for the monitoring module thread
  *
- * @param arg   The handle of the monitor
- */
-static void
-monitorMain(void *arg)
-{
-    MYSQL_MONITOR *handle  = (MYSQL_MONITOR *) arg;
-    MXS_MONITOR* mon = handle->monitor;
-    MXS_MONITORED_SERVER *ptr;
-    int replication_heartbeat;
-    bool detect_stale_master;
-    int num_servers = 0;
-    MXS_MONITORED_SERVER *root_master = NULL;
-    size_t nrounds = 0;
-    int log_no_master = 1;
-    bool heartbeat_checked = false;
-
-    replication_heartbeat = handle->replicationHeartbeat;
-    detect_stale_master = handle->detectStaleMaster;
-
-    if (mysql_thread_init())
-    {
-        MXS_ERROR("mysql_thread_init failed in monitor module. Exiting.");
-        handle->status = MXS_MONITOR_STOPPED;
-        return;
-    }
-
-    load_server_journal(mon, &handle->master);
-
-    while (1)
-    {
-        if (handle->shutdown)
-        {
-            handle->status = MXS_MONITOR_STOPPING;
-            mysql_thread_end();
-            handle->status = MXS_MONITOR_STOPPED;
-            return;
-        }
-        /** Wait base interval */
-        thread_millisleep(MXS_MON_BASE_INTERVAL_MS);
-
-        if (handle->replicationHeartbeat && !heartbeat_checked)
-        {
-            check_maxscale_schema_replication(mon);
-            heartbeat_checked = true;
-        }
-
-        /**
-         * Calculate how far away the monitor interval is from its full
-         * cycle and if monitor interval time further than the base
-         * interval, then skip monitoring checks. Excluding the first
-         * round.
-         */
-        if (nrounds != 0 &&
-            (((nrounds * MXS_MON_BASE_INTERVAL_MS) % mon->interval) >=
-             MXS_MON_BASE_INTERVAL_MS) && (!mon->server_pending_changes))
-        {
-            nrounds += 1;
-            continue;
-        }
-        nrounds += 1;
-        /* reset num_servers */
-        num_servers = 0;
-
-        lock_monitor_servers(mon);
-        servers_status_pending_to_current(mon);
-
-        /* start from the first server in the list */
-        ptr = mon->monitored_servers;
-
-        while (ptr)
-        {
-            ptr->mon_prev_status = ptr->server->status;
-
-            /* copy server status into monitor pending_status */
-            ptr->pending_status = ptr->server->status;
-
-            /* monitor current node */
-            monitorDatabase(mon, ptr);
-
-            /* reset the slave list of current node */
-            memset(&ptr->server->slaves, 0, sizeof(ptr->server->slaves));
-
-            num_servers++;
-
-            if (mon_status_changed(ptr))
-            {
-                if (SRV_MASTER_STATUS(ptr->mon_prev_status))
-                {
-                    /** Master failed, can't recover */
-                    MXS_NOTICE("Server [%s]:%d lost the master status.",
-                               ptr->server->name,
-                               ptr->server->port);
-                }
-            }
-
-            if (mon_status_changed(ptr))
-            {
-#if defined(SS_DEBUG)
-                MXS_INFO("Backend server [%s]:%d state : %s",
-                         ptr->server->name,
-                         ptr->server->port,
-                         STRSRVSTATUS(ptr->server));
-#else
-                MXS_DEBUG("Backend server [%s]:%d state : %s",
-                          ptr->server->name,
-                          ptr->server->port,
-                          STRSRVSTATUS(ptr->server));
-#endif
-            }
-
-            if (SERVER_IS_DOWN(ptr->server))
-            {
-                /** Increase this server'e error count */
-                ptr->mon_err_count += 1;
-            }
-            else
-            {
-                /** Reset this server's error count */
-                ptr->mon_err_count = 0;
-            }
-
-            ptr = ptr->next;
-        }
-
-        ptr = mon->monitored_servers;
-        /* if only one server is configured, that's is Master */
-        if (num_servers == 1)
-        {
-            if (SERVER_IS_RUNNING(ptr->server))
-            {
-                ptr->server->depth = 0;
-                /* status cleanup */
-                monitor_clear_pending_status(ptr, SERVER_SLAVE);
-
-                /* master status set */
-                monitor_set_pending_status(ptr, SERVER_MASTER);
-
-                ptr->server->depth = 0;
-                handle->master = ptr;
-                root_master = ptr;
-            }
-        }
-        else
-        {
-            /* Compute the replication tree */
-            if (handle->mysql51_replication)
-            {
-                root_master = build_mysql51_replication_tree(mon);
-            }
-            else
-            {
-                root_master = get_replication_tree(mon, num_servers);
-            }
-        }
-
-        if (handle->multimaster && num_servers > 0)
-        {
-            /** Find all the master server cycles in the cluster graph. If
-                multiple masters are found, the servers with the read_only
-                variable set to ON will be assigned the slave status. */
-            find_graph_cycles(handle, mon->monitored_servers, num_servers);
-        }
-
-        if (handle->master != NULL && SERVER_IS_MASTER(handle->master->server))
-        {
-            MySqlServerInfo* master_info = get_server_info(handle, handle->master);
-            // Update cluster gtid domain
-            int64_t domain = master_info->gtid_domain_id;
-            if (handle->master_gtid_domain >= 0 && domain != handle->master_gtid_domain)
-            {
-                MXS_NOTICE("Gtid domain id of master has changed: %" PRId64 " -> %" PRId64 ".",
-                         handle->master_gtid_domain, domain);
-            }
-            handle->master_gtid_domain = domain;
-
-            // Update cluster external master
-            if (SERVER_IS_SLAVE_OF_EXTERNAL_MASTER(handle->master->server))
-            {
-                if (master_info->slave_status.master_host != handle->external_master_host ||
-                    master_info->slave_status.master_port != handle->external_master_port)
-                {
-                    const char* new_ext_host =  master_info->slave_status.master_host.c_str();
-                    const int new_ext_port = master_info->slave_status.master_port;
-                    if (handle->external_master_port == PORT_UNKNOWN)
-                    {
-                        MXS_NOTICE("Cluster master server is replicating from an external master: %s:%d",
-                                   new_ext_host, new_ext_port);
-                    }
-                    else
-                    {
-                        MXS_NOTICE("The external master of the cluster has changed: %s:%d -> %s:%d.",
-                                   handle->external_master_host, handle->external_master_port,
-                                   new_ext_host, new_ext_port);
-                    }
-                    snprintf(handle->external_master_host, sizeof(handle->external_master_host),
-                             "%s", new_ext_host);
-                    handle->external_master_port = new_ext_port;
-                }
-            }
-            else
-            {
-                if (handle->external_master_port != PORT_UNKNOWN)
-                {
-                    MXS_NOTICE("Cluster lost the external master.");
-                }
-                handle->external_master_host[0] = '\0';
-                handle->external_master_port = PORT_UNKNOWN;
-            }
-        }
-
-        ptr = mon->monitored_servers;
-        while (ptr)
-        {
-            MySqlServerInfo *serv_info = get_server_info(handle, ptr);
-            ss_dassert(serv_info);
-
-            if (ptr->server->node_id > 0 && ptr->server->master_id > 0 &&
-                getSlaveOfNodeId(mon->monitored_servers, ptr->server->node_id, REJECT_DOWN) &&
-                getServerByNodeId(mon->monitored_servers, ptr->server->master_id) &&
-                (!handle->multimaster || serv_info->group == 0))
-            {
-                /** This server is both a slave and a master i.e. a relay master */
-                monitor_set_pending_status(ptr, SERVER_RELAY_MASTER);
-                monitor_clear_pending_status(ptr, SERVER_MASTER);
-            }
-
-            /* Remove SLAVE status if this server is a Binlog Server relay */
-            if (serv_info->binlog_relay)
-            {
-                monitor_clear_pending_status(ptr, SERVER_SLAVE);
-            }
-
-            ptr = ptr->next;
-        }
-
-        /* Update server status from monitor pending status on that server*/
-
-        ptr = mon->monitored_servers;
-        while (ptr)
-        {
-            if (!SERVER_IN_MAINT(ptr->server))
-            {
-                MySqlServerInfo *serv_info = get_server_info(handle, ptr);
-
-                /** If "detect_stale_master" option is On, let's use the previous master.
-                 *
-                 * Multi-master mode detects the stale masters in find_graph_cycles().
-                 *
-                 * TODO: If a stale master goes down and comes back up, it loses
-                 * the master status. An adequate solution would be to promote
-                 * the stale master as a real master if it is the last running server.
-                 */
-                if (detect_stale_master && root_master && !handle->multimaster &&
-                    (strcmp(ptr->server->name, root_master->server->name) == 0 &&
-                     ptr->server->port == root_master->server->port) &&
-                    (ptr->server->status & SERVER_MASTER) &&
-                    !(ptr->pending_status & SERVER_MASTER) &&
-                    !serv_info->read_only)
-                {
-                    /**
-                     * In this case server->status will not be updated from pending_status
-                     * Set the STALE bit for this server in server struct
-                     */
-                    server_set_status_nolock(ptr->server, SERVER_STALE_STATUS | SERVER_MASTER);
-                    monitor_set_pending_status(ptr, SERVER_STALE_STATUS | SERVER_MASTER);
-
-                    /** Log the message only if the master server didn't have
-                     * the stale master bit set */
-                    if ((ptr->mon_prev_status & SERVER_STALE_STATUS) == 0)
-                    {
-                        MXS_WARNING("All slave servers under the current master "
-                                    "server have been lost. Assigning Stale Master"
-                                    " status to the old master server '%s' (%s:%i).",
-                                    ptr->server->unique_name, ptr->server->name,
-                                    ptr->server->port);
-                    }
-                }
-
-                if (handle->detectStaleSlave)
-                {
-                    unsigned int bits = SERVER_SLAVE | SERVER_RUNNING;
-
-                    if ((ptr->mon_prev_status & bits) == bits &&
-                        root_master && SERVER_IS_MASTER(root_master->server))
-                    {
-                        /** Slave with a running master, assign stale slave candidacy */
-                        if ((ptr->pending_status & bits) == bits)
-                        {
-                            monitor_set_pending_status(ptr, SERVER_STALE_SLAVE);
-                        }
-                        /** Server lost slave when a master is available, remove
-                         * stale slave candidacy */
-                        else if ((ptr->pending_status & bits) == SERVER_RUNNING)
-                        {
-                            monitor_clear_pending_status(ptr, SERVER_STALE_SLAVE);
-                        }
-                    }
-                    /** If this server was a stale slave candidate, assign
-                     * slave status to it */
-                    else if (ptr->mon_prev_status & SERVER_STALE_SLAVE &&
-                             ptr->pending_status & SERVER_RUNNING &&
-                             // Master is down
-                             (!root_master || !SERVER_IS_MASTER(root_master->server) ||
-                              // Master just came up
-                              (SERVER_IS_MASTER(root_master->server) &&
-                               (root_master->mon_prev_status & SERVER_MASTER) == 0)))
-                    {
-                        monitor_set_pending_status(ptr, SERVER_SLAVE);
-                    }
-                    else if (root_master == NULL && serv_info->slave_configured)
-                    {
-                        monitor_set_pending_status(ptr, SERVER_SLAVE);
-                    }
-                }
-
-                ptr->server->status = ptr->pending_status;
-            }
-            ptr = ptr->next;
-        }
-
-        /** Now that all servers have their status correctly set, we can check
-            if we need to use standalone master. */
-        if (handle->detect_standalone_master)
-        {
-            if (standalone_master_required(handle, mon->monitored_servers))
-            {
-                // Other servers have died, set last remaining server as master
-                if (set_standalone_master(handle, mon->monitored_servers))
-                {
-                    // Update the root_master to point to the standalone master
-                    root_master = handle->master;
-                }
-            }
-            else
-            {
-                handle->warn_set_standalone_master = true;
-            }
-        }
-
-        if (root_master && SERVER_IS_MASTER(root_master->server))
-        {
-            // Clear slave and stale slave status bits from current master
-            server_clear_status_nolock(root_master->server, SERVER_SLAVE | SERVER_STALE_SLAVE);
-            monitor_clear_pending_status(root_master, SERVER_SLAVE | SERVER_STALE_SLAVE);
-
-            /**
-             * Clear external slave status from master if configured to do so.
-             * This allows parts of a multi-tiered replication setup to be used
-             * in MaxScale.
-             */
-            if (handle->ignore_external_masters)
-            {
-                monitor_clear_pending_status(root_master, SERVER_SLAVE_OF_EXTERNAL_MASTER);
-                server_clear_status_nolock(root_master->server, SERVER_SLAVE_OF_EXTERNAL_MASTER);
-            }
-        }
-
-        ss_dassert(root_master == NULL || handle->master == root_master);
-        ss_dassert(!root_master ||
-                   ((root_master->server->status & (SERVER_SLAVE | SERVER_MASTER))
-                    != (SERVER_SLAVE | SERVER_MASTER)));
-
-        /**
-         * After updating the status of all servers, check if monitor events
-         * need to be launched.
-         */
-        mon_process_state_changes(mon, handle->script, handle->events);
-        bool cluster_modified = false; // Has an automatic failover/rejoin been performed this loop?
-
-        if (handle->auto_failover)
-        {
-            const char RE_ENABLE_FMT[] = "%s To re-enable failover, manually set '%s' to 'true' for monitor "
-                                         "'%s' via MaxAdmin or the REST API, or restart MaxScale.";
-            if (failover_not_possible(handle))
-            {
-                const char PROBLEMS[] = "Failover is not possible due to one or more problems in the "
-                                        "replication configuration, disabling automatic failover. Failover "
-                                        "should only be enabled after the replication configuration has been "
-                                        "fixed.";
-                MXS_ERROR(RE_ENABLE_FMT, PROBLEMS, CN_AUTO_FAILOVER, mon->name);
-                handle->auto_failover = false;
-                disable_setting(handle, CN_AUTO_FAILOVER);
-            }
-            // If master seems to be down, check if slaves are receiving events.
-            else if (handle->verify_master_failure && handle->master &&
-                     SERVER_IS_DOWN(handle->master->server) && slave_receiving_events(handle))
-            {
-                MXS_INFO("Master failure not yet confirmed by slaves, delaying failover.");
-            }
-            else if (!mon_process_failover(handle, handle->failover_timeout, &cluster_modified))
-            {
-                const char FAILED[] = "Failed to perform failover, disabling automatic failover.";
-                MXS_ERROR(RE_ENABLE_FMT, FAILED, CN_AUTO_FAILOVER, mon->name);
-                handle->auto_failover = false;
-                disable_setting(handle, CN_AUTO_FAILOVER);
-            }
-        }
-
-        /* log master detection failure of first master becomes available after failure */
-        if (root_master &&
-            mon_status_changed(root_master) &&
-            !(root_master->server->status & SERVER_STALE_STATUS))
-        {
-            if (root_master->pending_status & (SERVER_MASTER) && SERVER_IS_RUNNING(root_master->server))
-            {
-                if (!(root_master->mon_prev_status & SERVER_STALE_STATUS) &&
-                    !(root_master->server->status & SERVER_MAINT))
-                {
-                    MXS_NOTICE("A Master Server is now available: %s:%i",
-                               root_master->server->name,
-                               root_master->server->port);
-                }
-            }
-            else
-            {
-                MXS_ERROR("No Master can be determined. Last known was %s:%i",
-                          root_master->server->name,
-                          root_master->server->port);
-            }
-            log_no_master = 1;
-        }
-        else
-        {
-            if (!root_master && log_no_master)
-            {
-                MXS_ERROR("No Master can be determined");
-                log_no_master = 0;
-            }
-        }
-
-        /* Generate the replication heartbeat event by performing an update */
-        if (replication_heartbeat &&
-            root_master &&
-            (SERVER_IS_MASTER(root_master->server) ||
-             SERVER_IS_RELAY_SERVER(root_master->server)))
-        {
-            set_master_heartbeat(handle, root_master);
-            ptr = mon->monitored_servers;
-
-            while (ptr)
-            {
-                MySqlServerInfo *serv_info = get_server_info(handle, ptr);
-
-                if ((!SERVER_IN_MAINT(ptr->server)) && SERVER_IS_RUNNING(ptr->server))
-                {
-                    if (ptr->server->node_id != root_master->server->node_id &&
-                        (SERVER_IS_SLAVE(ptr->server) ||
-                         SERVER_IS_RELAY_SERVER(ptr->server)) &&
-                        !serv_info->binlog_relay)  // No select lag for Binlog Server
-                    {
-                        set_slave_heartbeat(mon, ptr);
-                    }
-                }
-                ptr = ptr->next;
-            }
-        }
-
-        // Do not auto-join servers on this monitor loop if a failover (or any other cluster modification)
-        // has been performed, as server states have not been updated yet. It will happen next iteration.
-        if (!config_get_global_options()->passive && handle->auto_rejoin &&
-            !cluster_modified && cluster_can_be_joined(handle))
-        {
-            // Check if any servers should be autojoined to the cluster
-            ServerVector joinable_servers;
-            if (get_joinable_servers(handle, &joinable_servers))
-            {
-                uint32_t joins = do_rejoin(handle, joinable_servers, NULL);
-                if (joins > 0)
-                {
-                    MXS_NOTICE("%d server(s) redirected or rejoined the cluster.", joins);
-                    cluster_modified = true;
-                }
-                if (joins < joinable_servers.size())
-                {
-                    MXS_ERROR("A cluster join operation failed, disabling automatic rejoining. "
-                              "To re-enable, manually set '%s' to 'true' for monitor '%s' via MaxAdmin or "
-                              "the REST API.", CN_AUTO_REJOIN, mon->name);
-                    handle->auto_rejoin = false;
-                    disable_setting(handle, CN_AUTO_REJOIN);
-                }
-            }
-            else
-            {
-                MXS_ERROR("Query error to master '%s' prevented a possible rejoin operation.",
-                          handle->master->server->unique_name);
-            }
-        }
-
-        /* Check if any slave servers have read-only off and turn it on if user so wishes. Again, do not
-         * perform this if cluster has been modified this loop since it may not be clear which server
-         * should be a slave. */
-        if (!config_get_global_options()->passive && handle->enforce_read_only_slaves && !cluster_modified)
-        {
-            enforce_read_only_on_slaves(handle);
-        }
-
-        mon_hangup_failed_servers(mon);
-        servers_status_current_to_pending(mon);
-        store_server_journal(mon, handle->master);
-        release_monitor_servers(mon);
-    } /*< while (1) */
-}
-
-/**
- * Fetch a node by node_id
- *
- * @param ptr     The list of servers to monitor
- * @param node_id The server_id to fetch
- *
- * @return The server with the required server_id
- */
-static MXS_MONITORED_SERVER *
-getServerByNodeId(MXS_MONITORED_SERVER *ptr, long node_id)
-{
-    SERVER *current;
-    while (ptr)
-    {
-        current = ptr->server;
-        if (current->node_id == node_id)
-        {
-            return ptr;
-        }
-        ptr = ptr->next;
-    }
-    return NULL;
-}
-
-/**
- * Fetch a slave node from a node_id
- *
- * @param ptr                The list of servers to monitor
- * @param node_id            The server_id to fetch
- * @param slave_down_setting Whether to accept or reject slaves which are down
- * @return                   The slave server of this node_id
- */
-static MXS_MONITORED_SERVER *
-getSlaveOfNodeId(MXS_MONITORED_SERVER *ptr, long node_id, slave_down_setting_t slave_down_setting)
-{
-    SERVER *current;
-    while (ptr)
-    {
-        current = ptr->server;
-        if (current->master_id == node_id && (slave_down_setting == ACCEPT_DOWN || !SERVER_IS_DOWN(current)))
-        {
-            return ptr;
-        }
-        ptr = ptr->next;
-    }
-    return NULL;
+ * @param arg   The handle of the monitor. Must be the object returned by startMonitor.
+ */
+static void monitorMain(void *arg)
+{
+    MariaDBMonitor* handle  = static_cast<MariaDBMonitor*>(arg);
+    handle->main_loop();
 }
 
 /**
@@ -2678,30 +666,26 @@
     return returned_rows;
 }
 
-/*******
- * This function sets the replication heartbeat
- * into the maxscale_schema.replication_heartbeat table in the current master.
- * The inserted values will be seen from all slaves replicating from this master.
- *
- * @param handle    The monitor handle
- * @param database      The number database server
- */
-static void set_master_heartbeat(MYSQL_MONITOR *handle, MXS_MONITORED_SERVER *database)
-{
-    unsigned long id = handle->id;
+/**
+ * Write the replication heartbeat into the maxscale_schema.replication_heartbeat table in the current master.
+ * The inserted value will be seen from all slaves replicating from this master.
+ *
+ * @param server      The server to write the heartbeat to
+ */
+void MariaDBMonitor::set_master_heartbeat(MariaDBServer* server)
+{
     time_t heartbeat;
     time_t purge_time;
     char heartbeat_insert_query[512] = "";
     char heartbeat_purge_query[512] = "";
-    MYSQL_RES *result;
-    long returned_rows;
-
-    if (handle->master == NULL)
+
+    if (m_master == NULL)
     {
         MXS_ERROR("set_master_heartbeat called without an available Master server");
         return;
     }
 
+    MXS_MONITORED_SERVER* database = server->m_server_base;
     int n_db = get_row_count(database, "SELECT schema_name FROM information_schema.schemata "
                              "WHERE schema_name = 'maxscale_schema'");
     int n_tbl = get_row_count(database, "SELECT table_name FROM information_schema.tables "
@@ -2745,1335 +729,6 @@
     sprintf(heartbeat_insert_query,
             "UPDATE maxscale_schema.replication_heartbeat "
             "SET master_timestamp = %lu WHERE master_server_id = %li AND maxscale_id = %lu",
-            heartbeat, handle->master->server->node_id, id);
-
-    /* Try to insert MaxScale timestamp into master */
-    if (mxs_mysql_query(database->con, heartbeat_insert_query))
-    {
-
-        database->server->rlag = MAX_RLAG_NOT_AVAILABLE;
-
-        MXS_ERROR("Error updating maxscale_schema.replication_heartbeat table: [%s], %s",
-                  heartbeat_insert_query,
-                  mysql_error(database->con));
-    }
-    else
-    {
-        if (mysql_affected_rows(database->con) == 0)
-        {
-            heartbeat = time(0);
-            sprintf(heartbeat_insert_query,
-                    "REPLACE INTO maxscale_schema.replication_heartbeat "
-                    "(master_server_id, maxscale_id, master_timestamp ) VALUES ( %li, %lu, %lu)",
-                    handle->master->server->node_id, id, heartbeat);
-
-            if (mxs_mysql_query(database->con, heartbeat_insert_query))
-            {
-
-                database->server->rlag = MAX_RLAG_NOT_AVAILABLE;
-
-                MXS_ERROR("Error inserting into "
-                          "maxscale_schema.replication_heartbeat table: [%s], %s",
-                          heartbeat_insert_query,
-                          mysql_error(database->con));
-            }
-            else
-            {
-                /* Set replication lag to 0 for the master */
-                database->server->rlag = 0;
-
-                MXS_DEBUG("heartbeat table inserted data for %s:%i",
-                          database->server->name, database->server->port);
-            }
-        }
-        else
-        {
-            /* Set replication lag as 0 for the master */
-            database->server->rlag = 0;
-
-            MXS_DEBUG("heartbeat table updated for Master %s:%i",
-                      database->server->name, database->server->port);
-        }
-    }
-}
-
-/*******
- * This function gets the replication heartbeat
- * from the maxscale_schema.replication_heartbeat table in the current slave
- * and stores the timestamp and replication lag in the slave server struct
- *
- * @param handle    The monitor handle
- * @param database      The number database server
- */
-static void set_slave_heartbeat(MXS_MONITOR* mon, MXS_MONITORED_SERVER *database)
-{
-    MYSQL_MONITOR *handle = (MYSQL_MONITOR*) mon->handle;
-    unsigned long id = handle->id;
-    time_t heartbeat;
-    char select_heartbeat_query[256] = "";
-    MYSQL_ROW row;
-    MYSQL_RES *result;
-
-    if (handle->master == NULL)
-    {
-        MXS_ERROR("set_slave_heartbeat called without an available Master server");
-        return;
-    }
-
-    /* Get the master_timestamp value from maxscale_schema.replication_heartbeat table */
-
-    sprintf(select_heartbeat_query, "SELECT master_timestamp "
-            "FROM maxscale_schema.replication_heartbeat "
-            "WHERE maxscale_id = %lu AND master_server_id = %li",
-            id, handle->master->server->node_id);
-
-    /* if there is a master then send the query to the slave with master_id */
-    if (handle->master != NULL && (mxs_mysql_query(database->con, select_heartbeat_query) == 0
-                                   && (result = mysql_store_result(database->con)) != NULL))
-    {
-        int rows_found = 0;
-
-        while ((row = mysql_fetch_row(result)))
-        {
-            int rlag = MAX_RLAG_NOT_AVAILABLE;
-            time_t slave_read;
-
-            rows_found = 1;
-
-            heartbeat = time(0);
-            slave_read = strtoul(row[0], NULL, 10);
-
-            if ((errno == ERANGE && (slave_read == LONG_MAX || slave_read == LONG_MIN)) ||
-                (errno != 0 && slave_read == 0))
-            {
-                slave_read = 0;
-            }
-
-            if (slave_read)
-            {
-                /* set the replication lag */
-                rlag = heartbeat - slave_read;
-            }
-
-            /* set this node_ts as master_timestamp read from replication_heartbeat table */
-            database->server->node_ts = slave_read;
-
-            if (rlag >= 0)
-            {
-                /* store rlag only if greater than monitor sampling interval */
-                database->server->rlag = ((unsigned int)rlag > (mon->interval / 1000)) ? rlag : 0;
-            }
-            else
-            {
-                database->server->rlag = MAX_RLAG_NOT_AVAILABLE;
-            }
-
-            MXS_DEBUG("Slave %s:%i has %i seconds lag",
-                      database->server->name,
-                      database->server->port,
-                      database->server->rlag);
-        }
-        if (!rows_found)
-        {
-            database->server->rlag = MAX_RLAG_NOT_AVAILABLE;
-            database->server->node_ts = 0;
-        }
-
-        mysql_free_result(result);
-    }
-    else
-    {
-        database->server->rlag = MAX_RLAG_NOT_AVAILABLE;
-        database->server->node_ts = 0;
-
-        if (handle->master->server->node_id < 0)
-        {
-            MXS_ERROR("error: replication heartbeat: "
-                      "master_server_id NOT available for %s:%i",
-                      database->server->name,
-                      database->server->port);
-        }
-        else
-        {
-            MXS_ERROR("error: replication heartbeat: "
-                      "failed selecting from hearthbeat table of %s:%i : [%s], %s",
-                      database->server->name,
-                      database->server->port,
-                      select_heartbeat_query,
-                      mysql_error(database->con));
-        }
-    }
-}
-
-/*******
- * This function computes the replication tree
- * from a set of monitored servers and returns the root server with
- * SERVER_MASTER bit. The tree is computed even for servers in 'maintenance' mode.
- *
- * @param handle    The monitor handle
- * @param num_servers   The number of servers monitored
- * @return      The server at root level with SERVER_MASTER bit
- */
-
-static MXS_MONITORED_SERVER *get_replication_tree(MXS_MONITOR *mon, int num_servers)
-{
-    MYSQL_MONITOR* handle = (MYSQL_MONITOR*) mon->handle;
-    MXS_MONITORED_SERVER *ptr;
-    MXS_MONITORED_SERVER *backend;
-    SERVER *current;
-    int depth = 0;
-    long node_id;
-    int root_level;
-
-    ptr = mon->monitored_servers;
-    root_level = num_servers;
-
-    while (ptr)
-    {
-        /* The server could be in SERVER_IN_MAINT
-         * that means SERVER_IS_RUNNING returns 0
-         * Let's check only for SERVER_IS_DOWN: server is not running
-         */
-        if (SERVER_IS_DOWN(ptr->server))
-        {
-            ptr = ptr->next;
-            continue;
-        }
-        depth = 0;
-        current = ptr->server;
-
-        node_id = current->master_id;
-
-        /** Either this node doesn't replicate from a master or the master
-         * where it replicates from is not configured to this monitor. */
-        if (node_id < 1 ||
-            getServerByNodeId(mon->monitored_servers, node_id) == NULL)
-        {
-            MXS_MONITORED_SERVER *find_slave;
-            find_slave = getSlaveOfNodeId(mon->monitored_servers, current->node_id, ACCEPT_DOWN);
-
-            if (find_slave == NULL)
-            {
-                current->depth = -1;
-                ptr = ptr->next;
-
-                continue;
-            }
-            else
-            {
-                current->depth = 0;
-            }
-        }
-        else
-        {
-            depth++;
-        }
-
-        while (depth <= num_servers)
-        {
-            /* set the root master at lowest depth level */
-            if (current->depth > -1 && current->depth < root_level)
-            {
-                root_level = current->depth;
-                handle->master = ptr;
-            }
-            backend = getServerByNodeId(mon->monitored_servers, node_id);
-
-            if (backend)
-            {
-                node_id = backend->server->master_id;
-            }
-            else
-            {
-                node_id = -1;
-            }
-
-            if (node_id > 0)
-            {
-                current->depth = depth + 1;
-                depth++;
-
-            }
-            else
-            {
-                MXS_MONITORED_SERVER *master;
-                current->depth = depth;
-
-                master = getServerByNodeId(mon->monitored_servers, current->master_id);
-                if (master && master->server && master->server->node_id > 0)
-                {
-                    add_slave_to_master(master->server->slaves, sizeof(master->server->slaves),
-                                        current->node_id);
-                    master->server->depth = current->depth - 1;
-
-                    if (handle->master && master->server->depth < handle->master->server->depth)
-                    {
-                        /** A master with a lower depth was found, remove
-                            the master status from the previous master. */
-                        monitor_clear_pending_status(handle->master, SERVER_MASTER);
-                        handle->master = master;
-                    }
-
-                    MySqlServerInfo* info = get_server_info(handle, master);
-
-                    if (SERVER_IS_RUNNING(master->server))
-                    {
-                        /** Only set the Master status if read_only is disabled */
-                        monitor_set_pending_status(master, info->read_only ? SERVER_SLAVE : SERVER_MASTER);
-                    }
-                }
-                else
-                {
-                    if (current->master_id > 0)
-                    {
-                        monitor_set_pending_status(ptr, SERVER_SLAVE);
-                        monitor_set_pending_status(ptr, SERVER_SLAVE_OF_EXTERNAL_MASTER);
-                    }
-                }
-                break;
-            }
-
-        }
-
-        ptr = ptr->next;
-    }
-
-    /*
-     * Return the root master
-     */
-
-    if (handle->master != NULL)
-    {
-        /* If the root master is in MAINT, return NULL */
-        if (SERVER_IN_MAINT(handle->master->server))
-        {
-            return NULL;
-        }
-        else
-        {
-            return handle->master;
-        }
-    }
-    else
-    {
-        return NULL;
-    }
-}
-
-/*******
- * This function add a slave id into the slaves server field
- * of its master server
- *
- * @param slaves_list   The slave list array of the master server
- * @param list_size     The size of the slave list
- * @param node_id       The node_id of the slave to be inserted
- * @return      1 for inserted value and 0 otherwise
- */
-static int add_slave_to_master(long *slaves_list, int list_size, long node_id)
-{
-    for (int i = 0; i < list_size; i++)
-    {
-        if (slaves_list[i] == 0)
-        {
-            slaves_list[i] = node_id;
-            return 1;
-        }
-    }
-    return 0;
-}
-
-/**
- * Check if replicate_ignore_table is defined and if maxscale_schema.replication_hearbeat
- * table is in the list.
- * @param database Server to check
- * @return False if the table is not replicated or an error occurred when querying
- * the server
- */
-bool check_replicate_ignore_table(MXS_MONITORED_SERVER* database)
-{
-    MYSQL_RES *result;
-    bool rval = true;
-
-    if (mxs_mysql_query(database->con,
-                        "show variables like 'replicate_ignore_table'") == 0 &&
-        (result = mysql_store_result(database->con)) &&
-        mysql_num_fields(result) > 1)
-    {
-        MYSQL_ROW row;
-
-        while ((row = mysql_fetch_row(result)))
-        {
-            if (strlen(row[1]) > 0 &&
-                strcasestr(row[1], hb_table_name))
-            {
-                MXS_WARNING("'replicate_ignore_table' is "
-                            "defined on server '%s' and '%s' was found in it. ",
-                            database->server->unique_name, hb_table_name);
-                rval = false;
-            }
-        }
-
-        mysql_free_result(result);
-    }
-    else
-    {
-        MXS_ERROR("Failed to query server %s for "
-                  "'replicate_ignore_table': %s",
-                  database->server->unique_name,
-                  mysql_error(database->con));
-        rval = false;
-    }
-    return rval;
-}
-
-/**
- * Check if replicate_do_table is defined and if maxscale_schema.replication_hearbeat
- * table is not in the list.
- * @param database Server to check
- * @return False if the table is not replicated or an error occurred when querying
- * the server
- */
-bool check_replicate_do_table(MXS_MONITORED_SERVER* database)
-{
-    MYSQL_RES *result;
-    bool rval = true;
-
-    if (mxs_mysql_query(database->con,
-                        "show variables like 'replicate_do_table'") == 0 &&
-        (result = mysql_store_result(database->con)) &&
-        mysql_num_fields(result) > 1)
-    {
-        MYSQL_ROW row;
-
-        while ((row = mysql_fetch_row(result)))
-        {
-            if (strlen(row[1]) > 0 &&
-                strcasestr(row[1], hb_table_name) == NULL)
-            {
-                MXS_WARNING("'replicate_do_table' is "
-                            "defined on server '%s' and '%s' was not found in it. ",
-                            database->server->unique_name, hb_table_name);
-                rval = false;
-            }
-        }
-        mysql_free_result(result);
-    }
-    else
-    {
-        MXS_ERROR("Failed to query server %s for "
-                  "'replicate_do_table': %s",
-                  database->server->unique_name,
-                  mysql_error(database->con));
-        rval = false;
-    }
-    return rval;
-}
-
-/**
- * Check if replicate_wild_do_table is defined and if it doesn't match
- * maxscale_schema.replication_heartbeat.
- * @param database Database server
- * @return False if the table is not replicated or an error occurred when trying to
- * query the server.
- */
-bool check_replicate_wild_do_table(MXS_MONITORED_SERVER* database)
-{
-    MYSQL_RES *result;
-    bool rval = true;
-
-    if (mxs_mysql_query(database->con,
-                        "show variables like 'replicate_wild_do_table'") == 0 &&
-        (result = mysql_store_result(database->con)) &&
-        mysql_num_fields(result) > 1)
-    {
-        MYSQL_ROW row;
-
-        while ((row = mysql_fetch_row(result)))
-        {
-            if (strlen(row[1]) > 0)
-            {
-                mxs_pcre2_result_t rc = modutil_mysql_wildcard_match(row[1], hb_table_name);
-                if (rc == MXS_PCRE2_NOMATCH)
-                {
-                    MXS_WARNING("'replicate_wild_do_table' is "
-                                "defined on server '%s' and '%s' does not match it. ",
-                                database->server->unique_name,
-                                hb_table_name);
-                    rval = false;
-                }
-            }
-        }
-        mysql_free_result(result);
-    }
-    else
-    {
-        MXS_ERROR("Failed to query server %s for "
-                  "'replicate_wild_do_table': %s",
-                  database->server->unique_name,
-                  mysql_error(database->con));
-        rval = false;
-    }
-    return rval;
-}
-
-/**
- * Check if replicate_wild_ignore_table is defined and if it matches
- * maxscale_schema.replication_heartbeat.
- * @param database Database server
- * @return False if the table is not replicated or an error occurred when trying to
- * query the server.
- */
-bool check_replicate_wild_ignore_table(MXS_MONITORED_SERVER* database)
-{
-    MYSQL_RES *result;
-    bool rval = true;
-
-    if (mxs_mysql_query(database->con,
-                        "show variables like 'replicate_wild_ignore_table'") == 0 &&
-        (result = mysql_store_result(database->con)) &&
-        mysql_num_fields(result) > 1)
-    {
-        MYSQL_ROW row;
-
-        while ((row = mysql_fetch_row(result)))
-        {
-            if (strlen(row[1]) > 0)
-            {
-                mxs_pcre2_result_t rc = modutil_mysql_wildcard_match(row[1], hb_table_name);
-                if (rc == MXS_PCRE2_MATCH)
-                {
-                    MXS_WARNING("'replicate_wild_ignore_table' is "
-                                "defined on server '%s' and '%s' matches it. ",
-                                database->server->unique_name,
-                                hb_table_name);
-                    rval = false;
-                }
-            }
-        }
-        mysql_free_result(result);
-    }
-    else
-    {
-        MXS_ERROR("Failed to query server %s for "
-                  "'replicate_wild_do_table': %s",
-                  database->server->unique_name,
-                  mysql_error(database->con));
-        rval = false;
-    }
-    return rval;
-}
-
-/**
- * Check if the maxscale_schema.replication_heartbeat table is replicated on all
- * servers and log a warning if problems were found.
- * @param monitor Monitor structure
- */
-void check_maxscale_schema_replication(MXS_MONITOR *monitor)
-{
-    MXS_MONITORED_SERVER* database = monitor->monitored_servers;
-    bool err = false;
-
-    while (database)
-    {
-        mxs_connect_result_t rval = mon_ping_or_connect_to_db(monitor, database);
-        if (rval == MONITOR_CONN_OK)
-        {
-            if (!check_replicate_ignore_table(database) ||
-                !check_replicate_do_table(database) ||
-                !check_replicate_wild_do_table(database) ||
-                !check_replicate_wild_ignore_table(database))
-            {
-                err = true;
-            }
-        }
-        else
-        {
-            mon_log_connect_error(database, rval);
-        }
-        database = database->next;
-    }
-
-    if (err)
-    {
-        MXS_WARNING("Problems were encountered when checking if '%s' is replicated. Make sure that "
-                    "the table is replicated to all slaves.", hb_table_name);
-    }
-}
-
-/**
- * @brief Process possible failover event
- *
- * If a master failure has occurred and MaxScale is configured with failover
- * functionality, this fuction executes an external failover program to elect
- * a new master server.
- *
- * This function should be called immediately after @c mon_process_state_changes.
- *
- * @param monitor               Monitor whose cluster is processed
- * @param failover_timeout      Timeout in seconds for the failover
- * @param cluster_modified_out  Set to true if modifying cluster
- * @return True on success, false on error
- *
- * @todo Currently this only works with flat replication topologies and
- *       needs to be moved inside mysqlmon as it is MariaDB specific code.
- */
-bool mon_process_failover(MYSQL_MONITOR* monitor, uint32_t failover_timeout, bool* cluster_modified_out)
-{
-    ss_dassert(*cluster_modified_out == false);
-    if (config_get_global_options()->passive ||
-        (monitor->master && SERVER_IS_MASTER(monitor->master->server)))
-    {
-        return true;
-    }
-    bool rval = true;
-    MXS_MONITORED_SERVER* failed_master = NULL;
-
-    for (MXS_MONITORED_SERVER *ptr = monitor->monitor->monitored_servers; ptr; ptr = ptr->next)
-    {
-        if (ptr->new_event && ptr->server->last_event == MASTER_DOWN_EVENT)
-        {
-            if (failed_master)
-            {
-                MXS_ALERT("Multiple failed master servers detected: "
-                          "'%s' is the first master to fail but server "
-                          "'%s' has also triggered a master_down event.",
-                          failed_master->server->unique_name,
-                          ptr->server->unique_name);
-                return false;
-            }
-
-            if (ptr->server->active_event)
-            {
-                // MaxScale was active when the event took place
-                failed_master = ptr;
-            }
-            else if (monitor->monitor->master_has_failed)
-            {
-                /**
-                 * If a master_down event was triggered when this MaxScale was
-                 * passive, we need to execute the failover script again if no new
-                 * masters have appeared.
-                 */
-                int64_t timeout = SEC_TO_HB(failover_timeout);
-                int64_t t = hkheartbeat - ptr->server->triggered_at;
-
-                if (t > timeout)
-                {
-                    MXS_WARNING("Failover of server '%s' did not take place within "
-                                "%u seconds, failover needs to be re-triggered",
-                                ptr->server->unique_name, failover_timeout);
-                    failed_master = ptr;
-                }
-            }
-        }
-    }
-
-    if (failed_master)
-    {
-        int failcount = monitor->failcount;
-        if (failcount > 1 && failed_master->mon_err_count == 1)
-        {
-            MXS_WARNING("Master has failed. If master status does not change in %d monitor passes, failover "
-                        "begins.", failcount - 1);
-        }
-        else if (failed_master->mon_err_count >= failcount)
-        {
-            MXS_NOTICE("Performing automatic failover to replace failed master '%s'.",
-                       failed_master->server->unique_name);
-            failed_master->new_event = false;
-            rval = failover_check(monitor, NULL) && do_failover(monitor, NULL);
-            if (rval)
-            {
-                *cluster_modified_out = true;
-            }
-        }
-    }
-
-    return rval;
-}
-
-/**
- * Update replication settings and gtid:s of the slave server.
- *
- * @param mon Cluster monitor
- * @param server Slave to update
- * @return Slave server info. NULL on error, or if server is not a slave.
- */
-static MySqlServerInfo* update_slave_info(MYSQL_MONITOR* mon, MXS_MONITORED_SERVER* server)
-{
-    MySqlServerInfo* info = get_server_info(mon, server);
-    if (info->slave_status.slave_sql_running &&
-        update_replication_settings(server, info) &&
-        update_gtids(mon, server, info) &&
-        do_show_slave_status(mon, info, server))
-    {
-        return info;
-    }
-    return NULL;
-}
-
-/**
- * Check if server has binary log enabled. Print warnings if gtid_strict_mode or log_slave_updates is off.
- *
- * @param server Server to check
- * @param server_info Server info
- * @param print_on Print warnings or not
- * @return True if log_bin is on
- */
-static bool check_replication_settings(const MXS_MONITORED_SERVER* server, MySqlServerInfo* server_info,
-                                       print_repl_warnings_t print_warnings = WARNINGS_ON)
-{
-    bool rval = true;
-    const char* servername = server->server->unique_name;
-    if (server_info->rpl_settings.log_bin == false)
-    {
-        if (print_warnings == WARNINGS_ON)
-        {
-            const char NO_BINLOG[] =
-                "Slave '%s' has binary log disabled and is not a valid promotion candidate.";
-            MXS_WARNING(NO_BINLOG, servername);
-        }
-        rval = false;
-    }
-    else if (print_warnings == WARNINGS_ON)
-    {
-        if (server_info->rpl_settings.gtid_strict_mode == false)
-        {
-            const char NO_STRICT[] =
-                "Slave '%s' has gtid_strict_mode disabled. Enabling this setting is recommended. "
-                "For more information, see https://mariadb.com/kb/en/library/gtid/#gtid_strict_mode";
-            MXS_WARNING(NO_STRICT, servername);
-        }
-        if (server_info->rpl_settings.log_slave_updates == false)
-        {
-            const char NO_SLAVE_UPDATES[] =
-                "Slave '%s' has log_slave_updates disabled. It is a valid candidate but replication "
-                "will break for lagging slaves if '%s' is promoted.";
-            MXS_WARNING(NO_SLAVE_UPDATES, servername, servername);
-        }
-    }
-    return rval;
-}
-
-/**
- * Check that the given slave is a valid promotion candidate.
- *
- * @param mon Cluster monitor
- * @param preferred Preferred new master
- * @param err_out Json object for error printing. Can be NULL.
- * @return True, if given slave is a valid promotion candidate.
- */
-bool switchover_check_preferred_master(MYSQL_MONITOR* mon, MXS_MONITORED_SERVER* preferred, json_t** err_out)
-{
-    ss_dassert(preferred);
-    bool rval = true;
-    MySqlServerInfo* preferred_info = update_slave_info(mon, preferred);
-    if (preferred_info == NULL || !check_replication_settings(preferred, preferred_info))
-    {
-        PRINT_MXS_JSON_ERROR(err_out, "The requested server '%s' is not a valid promotion candidate.",
-                             preferred->server->unique_name);
-        rval = false;
-    }
-    return rval;
-}
-
-/**
- * Is the candidate a better choice for master than the previous best?
- *
- * @param current_best_info Server info of current best choice
- * @param candidate_info Server info of new candidate
- * @return True if candidate is better
- */
-bool is_candidate_better(const MySqlServerInfo* current_best_info, const MySqlServerInfo* candidate_info)
-{
-    uint64_t cand_io = candidate_info->slave_status.gtid_io_pos.sequence;
-    uint64_t cand_processed = candidate_info->gtid_current_pos.sequence;
-    uint64_t curr_io = current_best_info->slave_status.gtid_io_pos.sequence;
-    uint64_t curr_processed = current_best_info->gtid_current_pos.sequence;
-    bool cand_updates = candidate_info->rpl_settings.log_slave_updates;
-    bool curr_updates = current_best_info->rpl_settings.log_slave_updates;
-    bool is_better = false;
-    // Accept a slave with a later event in relay log.
-    if (cand_io > curr_io)
-    {
-        is_better = true;
-    }
-    // If io sequences are identical, the slave with more events processed wins.
-    else if (cand_io == curr_io)
-    {
-        if (cand_processed > curr_processed)
-        {
-            is_better = true;
-        }
-        // Finally, if binlog positions are identical, prefer a slave with log_slave_updates.
-        else if (cand_processed == curr_processed && cand_updates && !curr_updates)
-        {
-            is_better = true;
-        }
-    }
-    return is_better;
-}
-
-/**
- * Select a new master. Also add slaves which should be redirected to an array.
- *
- * @param mon The monitor
- * @param out_slaves Vector for storing slave servers.
- * @param err_out json object for error printing. Can be NULL.
- * @return The found master, or NULL if not found
- */
-MXS_MONITORED_SERVER* select_new_master(MYSQL_MONITOR* mon, ServerVector* slaves_out, json_t** err_out)
-{
-    ss_dassert(slaves_out && slaves_out->size() == 0);
-    /* Select a new master candidate. Selects the one with the latest event in relay log.
-     * If multiple slaves have same number of events, select the one with most processed events. */
-    MXS_MONITORED_SERVER* current_best = NULL;
-    MySqlServerInfo* current_best_info = NULL;
-     // Servers that cannot be selected because of exclusion, but seem otherwise ok.
-    ServerVector valid_but_excluded;
-    // Index of the current best candidate in slaves_out
-    int master_vector_index = -1;
-
-    for (MXS_MONITORED_SERVER *cand = mon->monitor->monitored_servers; cand; cand = cand->next)
-    {
-        // If a server cannot be connected to, it won't be considered for promotion or redirected.
-        // Do not worry about the exclusion list yet, querying the excluded servers is ok.
-        MySqlServerInfo* cand_info = update_slave_info(mon, cand);
-        // If master is replicating from external master, it is updated but not added to array.
-        if (cand_info && cand != mon->master)
-        {
-            slaves_out->push_back(cand);
-            // Check that server is not in the exclusion list while still being a valid choice.
-            if (server_is_excluded(mon, cand) && check_replication_settings(cand, cand_info, WARNINGS_OFF))
-            {
-                valid_but_excluded.push_back(cand);
-                const char CANNOT_SELECT[] = "Promotion candidate '%s' is excluded from new "
-                "master selection.";
-                MXS_INFO(CANNOT_SELECT, cand->server->unique_name);
-            }
-            else if (check_replication_settings(cand, cand_info))
-            {
-                // If no new master yet, accept any valid candidate. Otherwise check.
-                if (current_best == NULL || is_candidate_better(current_best_info, cand_info))
-                {
-                    // The server has been selected for promotion, for now.
-                    current_best = cand;
-                    current_best_info = cand_info;
-                    master_vector_index = slaves_out->size() - 1;
-                }
-            }
-        }
-    }
-
-    if (current_best)
-    {
-        // Remove the selected master from the vector.
-        ServerVector::iterator remove_this = slaves_out->begin();
-        remove_this += master_vector_index;
-        slaves_out->erase(remove_this);
-    }
-
-    // Check if any of the excluded servers would be better than the best candidate.
-    for (ServerVector::const_iterator iter = valid_but_excluded.begin();
-         iter != valid_but_excluded.end();
-         iter++)
-    {
-        MySqlServerInfo* excluded_info = get_server_info(mon, *iter);
-        const char* excluded_name = (*iter)->server->unique_name;
-        if (current_best == NULL)
-        {
-            const char EXCLUDED_ONLY_CAND[] = "Server '%s' is a viable choice for new master, "
-            "but cannot be selected as it's excluded.";
-            MXS_WARNING(EXCLUDED_ONLY_CAND, excluded_name);
-            break;
-        }
-        else if (is_candidate_better(current_best_info, excluded_info))
-        {
-            // Print a warning if this server is actually a better candidate than the previous
-            // best.
-            const char EXCLUDED_CAND[] = "Server '%s' is superior to current "
-            "best candidate '%s', but cannot be selected as it's excluded. This may lead to "
-            "loss of data if '%s' is ahead of other servers.";
-            MXS_WARNING(EXCLUDED_CAND, excluded_name, current_best->server->unique_name, excluded_name);
-            break;
-        }
-    }
-
-    if (current_best == NULL)
-    {
-        PRINT_MXS_JSON_ERROR(err_out, "No suitable promotion candidate found.");
-    }
-    return current_best;
-}
-
-/**
- * Waits until the new master has processed all its relay log, or time is up.
- *
- * @param mon The monitor
- * @param new_master The new master
- * @param seconds_remaining How much time left
- * @param err_out Json error output
- * @return True if relay log was processed within time limit, or false if time ran out or an error occurred.
- */
-bool failover_wait_relay_log(MYSQL_MONITOR* mon, MXS_MONITORED_SERVER* new_master, int seconds_remaining,
-                             json_t** err_out)
-{
-    MySqlServerInfo* master_info = get_server_info(mon, new_master);
-    time_t begin = time(NULL);
-    bool query_ok = true;
-    bool io_pos_stable = true;
-    while (master_info->relay_log_events() > 0 &&
-           query_ok &&
-           io_pos_stable &&
-           difftime(time(NULL), begin) < seconds_remaining)
-    {
-        MXS_INFO("Relay log of server '%s' not yet empty, waiting to clear %" PRId64 " events.",
-                 new_master->server->unique_name, master_info->relay_log_events());
-        thread_millisleep(1000); // Sleep for a while before querying server again.
-        // Todo: check server version before entering failover.
-        Gtid old_gtid_io_pos = master_info->slave_status.gtid_io_pos;
-        // Update gtid:s first to make sure Gtid_IO_Pos is the more recent value.
-        // It doesn't matter here, but is a general rule.
-        query_ok = update_gtids(mon, new_master, master_info) &&
-                   do_show_slave_status(mon, master_info, new_master);
-        io_pos_stable = (old_gtid_io_pos == master_info->slave_status.gtid_io_pos);
-    }
-
-    bool rval = false;
-    if (master_info->relay_log_events() == 0)
-    {
-        rval = true;
-    }
-    else
-    {
-        string reason = "Timeout";
-        if (!query_ok)
-        {
-            reason = "Query error";
-        }
-        else if (!io_pos_stable)
-        {
-            reason = "Old master sent new event(s)";
-        }
-        else if (master_info->relay_log_events() < 0)
-        {
-            reason = "Invalid Gtid(s) (current_pos: " + master_info->gtid_current_pos.to_string() +
-                     ", io_pos: " + master_info->slave_status.gtid_io_pos.to_string() + ")";
-        }
-        PRINT_MXS_JSON_ERROR(err_out, "Failover: %s while waiting for server '%s' to process relay log. "
-                             "Cancelling failover.",
-                             reason.c_str(), new_master->server->unique_name);
-        rval = false;
-    }
-    return rval;
-}
-
-bool start_external_replication(MYSQL_MONITOR* mon, MXS_MONITORED_SERVER* new_master, json_t** err_out)
-{
-    bool rval = false;
-    string change_cmd = generate_change_master_cmd(mon, mon->external_master_host, mon->external_master_port);
-    if (mxs_mysql_query(new_master->con, change_cmd.c_str()) == 0 &&
-        mxs_mysql_query(new_master->con, "START SLAVE;") == 0)
-    {
-        MXS_NOTICE("New master starting replication from external master %s:%d.",
-                   mon->external_master_host, mon->external_master_port);
-        rval = true;
-    }
-    else
-    {
-        PRINT_MXS_JSON_ERROR(err_out, "Could not start replication from external master: '%s'.",
-                             mysql_error(new_master->con));
-    }
-    return rval;
-}
-
-/**
- * Prepares a server for the replication master role.
- *
- * @param mon The monitor
- * @param new_master The new master server
- * @param err_out json object for error printing. Can be NULL.
- * @return True if successful
- */
-bool promote_new_master(MYSQL_MONITOR* mon, MXS_MONITORED_SERVER* new_master, json_t** err_out)
-{
-    bool success = false;
-    MXS_NOTICE("Promoting server '%s' to master.", new_master->server->unique_name);
-    const char* query = "STOP SLAVE;";
-    if (mxs_mysql_query(new_master->con, query) == 0)
-    {
-        query = "RESET SLAVE ALL;";
-        if (mxs_mysql_query(new_master->con, query) == 0)
-        {
-            query = "SET GLOBAL read_only=0;";
-            if (mxs_mysql_query(new_master->con, query) == 0)
-            {
-                success = true;
-            }
-        }
-    }
-
-    if (!success)
-    {
-        PRINT_MXS_JSON_ERROR(err_out, "Promotion failed: '%s'. Query: '%s'.",
-                             mysql_error(new_master->con), query);
-    }
-    else
-    {
-        // Promotion commands ran successfully, run promotion sql script file before external replication.
-        if (*mon->promote_sql_file && !run_sql_from_file(new_master, mon->promote_sql_file, err_out))
-        {
-            PRINT_MXS_JSON_ERROR(err_out, "%s execution failed when promoting server '%s'.",
-                                 CN_PROMOTION_SQL_FILE, new_master->server->unique_name);
-            success = false;
-        }
-        // If the previous master was a slave to an external master, start the equivalent slave connection on
-        // the new master. Success of replication is not checked.
-        else if (mon->external_master_port != PORT_UNKNOWN &&
-                 !start_external_replication(mon, new_master, err_out))
-        {
-            success = false;
-        }
-    }
-
-    return success;
-}
-
-/**
- * Generate a CHANGE MASTER TO-query.
- *
- * @param mon Cluster monitor, needed for username & password
- * @param master_host Master hostname/address
- * @param master_port Master port
- * @return Generated query
- */
-string generate_change_master_cmd(MYSQL_MONITOR* mon, const string& master_host, int master_port)
-{
-    std::stringstream change_cmd;
-    change_cmd << "CHANGE MASTER TO MASTER_HOST = '" << master_host << "', ";
-    change_cmd << "MASTER_PORT = " <<  master_port << ", ";
-    change_cmd << "MASTER_USE_GTID = current_pos, ";
-    change_cmd << "MASTER_USER = '" << mon->replication_user << "', ";
-    const char MASTER_PW[] = "MASTER_PASSWORD = '";
-    const char END[] = "';";
-#if defined(SS_DEBUG)
-    std::stringstream change_cmd_nopw;
-    change_cmd_nopw << change_cmd.str();
-    change_cmd_nopw << MASTER_PW << "******" << END;;
-    MXS_DEBUG("Change master command is '%s'.", change_cmd_nopw.str().c_str());
-#endif
-    change_cmd << MASTER_PW << mon->replication_password << END;
-    return change_cmd.str();
-}
-
-/**
- * Redirect one slave server to another master
- *
- * @param slave Server to redirect
- * @param change_cmd Change master command, usually generated by generate_change_master_cmd()
- * @return True if slave accepted all commands
- */
-bool redirect_one_slave(MXS_MONITORED_SERVER* slave, const char* change_cmd)
-{
-    bool success = false;
-    const char* query = "STOP SLAVE;";
-    if (mxs_mysql_query(slave->con, query) == 0)
-    {
-        query = "RESET SLAVE;"; // To erase any old I/O or SQL errors
-        if (mxs_mysql_query(slave->con, query) == 0)
-        {
-            query = "CHANGE MASTER TO ..."; // Don't show the real query as it contains a password.
-            if (mxs_mysql_query(slave->con, change_cmd) == 0)
-            {
-                query = "START SLAVE;";
-                if (mxs_mysql_query(slave->con, query) == 0)
-                {
-                    success = true;
-                    MXS_NOTICE("Slave '%s' redirected to new master.", slave->server->unique_name);
-                }
-            }
-        }
-    }
-
-    if (!success)
-    {
-        MXS_WARNING("Slave '%s' redirection failed: '%s'. Query: '%s'.", slave->server->unique_name,
-                    mysql_error(slave->con), query);
-    }
-    return success;
-}
-
-/**
- * Redirects slaves to replicate from another master server.
- *
- * @param mon The monitor
- * @param slaves An array of slaves
- * @param new_master The replication master
- * @param redirected_slaves A vector where to insert successfully redirected slaves. Can be NULL.
- * @return The number of slaves successfully redirected.
- */
-int redirect_slaves(MYSQL_MONITOR* mon, MXS_MONITORED_SERVER* new_master, const ServerVector& slaves,
-                    ServerVector* redirected_slaves = NULL)
-{
-    MXS_NOTICE("Redirecting slaves to new master.");
-    std::string change_cmd = generate_change_master_cmd(mon,
-                                                        new_master->server->name, new_master->server->port);
-    int successes = 0;
-    for (ServerVector::const_iterator iter = slaves.begin(); iter != slaves.end(); iter++)
-    {
-        if (redirect_one_slave(*iter, change_cmd.c_str()))
-        {
-            successes++;
-            if (redirected_slaves)
-            {
-                redirected_slaves->push_back(*iter);
-            }
-        }
-    }
-    return successes;
-}
-
-/**
- * Print a redirect error to logs. If err_out exists, generate a combined error message by querying all
- * the server parameters for connection errors and append these errors to err_out.
- *
- * @param demotion_target If not NULL, this is the first server to query.
- * @param redirectable_slaves Other servers to query for errors.
- * @param err_out If not null, the error output object.
- */
-void print_redirect_errors(MXS_MONITORED_SERVER* first_server, const ServerVector& servers,
-                           json_t** err_out)
-{
-    // Individual server errors have already been printed to the log.
-    // For JSON, gather the errors again.
-    const char MSG[] = "Could not redirect any slaves to the new master.";
-    MXS_ERROR(MSG);
-    if (err_out)
-    {
-        ServerVector failed_slaves;
-        if (first_server)
-        {
-            failed_slaves.push_back(first_server);
-        }
-        failed_slaves.insert(failed_slaves.end(),
-                             servers.begin(), servers.end());
-        string combined_error = get_connection_errors(failed_slaves);
-        *err_out = mxs_json_error_append(*err_out,
-                                         "%s Errors: %s.", MSG, combined_error.c_str());
-    }
-}
-
-/**
- * Performs failover for a simple topology (1 master, N slaves, no intermediate masters).
- *
- * @param mon Server cluster monitor
- * @param err_out Json output
- * @return True if successful
- */
-static bool do_failover(MYSQL_MONITOR* mon, json_t** err_out)
-{
-    // Topology has already been tested to be simple.
-    if (mon->master_gtid_domain < 0)
-    {
-        PRINT_MXS_JSON_ERROR(err_out, "Cluster gtid domain is unknown. Cannot failover.");
-        return false;
-    }
-    // Total time limit on how long this operation may take. Checked and modified after significant steps are
-    // completed.
-    int seconds_remaining = mon->failover_timeout;
-    time_t start_time = time(NULL);
-    // Step 1: Select new master. Also populate a vector with all slaves not the selected master.
-    ServerVector redirectable_slaves;
-    MXS_MONITORED_SERVER* new_master = select_new_master(mon, &redirectable_slaves, err_out);
-    if (new_master == NULL)
-    {
-        return false;
-    }
-    time_t step1_time = time(NULL);
-    seconds_remaining -= difftime(step1_time, start_time);
-
-    bool rval = false;
-    // Step 2: Wait until relay log consumed.
-    if (failover_wait_relay_log(mon, new_master, seconds_remaining, err_out))
-    {
-        time_t step2_time = time(NULL);
-        int seconds_step2 = difftime(step2_time, step1_time);
-        MXS_DEBUG("Failover: relay log processing took %d seconds.", seconds_step2);
-        seconds_remaining -= seconds_step2;
-
-        // Step 3: Stop and reset slave, set read-only to 0.
-        if (promote_new_master(mon, new_master, err_out))
-        {
-            // Step 4: Redirect slaves.
-            ServerVector redirected_slaves;
-            int redirects = redirect_slaves(mon, new_master, redirectable_slaves, &redirected_slaves);
-            bool success = redirectable_slaves.empty() ? true : redirects > 0;
-            if (success)
-            {
-                time_t step4_time = time(NULL);
-                seconds_remaining -= difftime(step4_time, step2_time);
-
-                // Step 5: Finally, add an event to the new master to advance gtid and wait for the slaves
-                // to receive it. seconds_remaining can be 0 or less at this point. Even in such a case
-                // wait_cluster_stabilization() may succeed if replication is fast enough. If using external
-                // replication, skip this step. Come up with an alternative later.
-                if (mon->external_master_port != PORT_UNKNOWN)
-                {
-                    MXS_WARNING("Replicating from external master, skipping final check.");
-                    rval = true;
-                }
-                else if (redirected_slaves.empty())
-                {
-                    // No slaves to check. Assume success.
-                    rval = true;
-                    MXS_DEBUG("Failover: no slaves to redirect, skipping stabilization check.");
-                }
-                else if (wait_cluster_stabilization(mon, new_master, redirected_slaves, seconds_remaining))
-                {
-                    rval = true;
-                    time_t step5_time = time(NULL);
-                    int seconds_step5 = difftime(step5_time, step4_time);
-                    seconds_remaining -= seconds_step5;
-                    MXS_DEBUG("Failover: slave replication confirmation took %d seconds with "
-                              "%d seconds to spare.", seconds_step5, seconds_remaining);
-                }
-            }
-            else
-            {
-                print_redirect_errors(NULL, redirectable_slaves, err_out);
-            }
-        }
-    }
-
-    return rval;
->>>>>>> fb56de64
-}
-
-void MariaDBMonitor::handle_auto_rejoin()
-{
-    ServerArray joinable_servers;
-    if (get_joinable_servers(&joinable_servers))
-    {
-        uint32_t joins = do_rejoin(joinable_servers, NULL);
-        if (joins > 0)
-        {
-            MXS_NOTICE("%d server(s) redirected or rejoined the cluster.", joins);
-        }
-        if (joins < joinable_servers.size())
-        {
-            MXS_ERROR("A cluster join operation failed, disabling automatic rejoining. "
-                      "To re-enable, manually set '%s' to 'true' for monitor '%s' via MaxAdmin or "
-                      "the REST API.", CN_AUTO_REJOIN, m_monitor_base->name);
-            m_auto_rejoin = false;
-            disable_setting(CN_AUTO_REJOIN);
-        }
-    }
-    else
-    {
-        MXS_ERROR("Query error to master '%s' prevented a possible rejoin operation.", m_master->name());
-    }
-}
-
-/**
- * The entry point for the monitoring module thread
- *
- * @param arg   The handle of the monitor. Must be the object returned by startMonitor.
- */
-static void monitorMain(void *arg)
-{
-    MariaDBMonitor* handle  = static_cast<MariaDBMonitor*>(arg);
-    handle->main_loop();
-}
-
-/**
- * Simple wrapper for mxs_mysql_query and mysql_num_rows
- *
- * @param database Database connection
- * @param query    Query to execute
- *
- * @return Number of rows or -1 on error
- */
-static int get_row_count(MXS_MONITORED_SERVER *database, const char* query)
-{
-    int returned_rows = -1;
-
-    if (mxs_mysql_query(database->con, query) == 0)
-    {
-        MYSQL_RES* result = mysql_store_result(database->con);
-
-        if (result)
-        {
-            returned_rows = mysql_num_rows(result);
-            mysql_free_result(result);
-        }
-    }
-
-    return returned_rows;
-}
-
-/**
- * Write the replication heartbeat into the maxscale_schema.replication_heartbeat table in the current master.
- * The inserted value will be seen from all slaves replicating from this master.
- *
- * @param server      The server to write the heartbeat to
- */
-void MariaDBMonitor::set_master_heartbeat(MariaDBServer* server)
-{
-    time_t heartbeat;
-    time_t purge_time;
-    char heartbeat_insert_query[512] = "";
-    char heartbeat_purge_query[512] = "";
-
-    if (m_master == NULL)
-    {
-        MXS_ERROR("set_master_heartbeat called without an available Master server");
-        return;
-    }
-
-    MXS_MONITORED_SERVER* database = server->m_server_base;
-    int n_db = get_row_count(database, "SELECT schema_name FROM information_schema.schemata "
-                             "WHERE schema_name = 'maxscale_schema'");
-    int n_tbl = get_row_count(database, "SELECT table_name FROM information_schema.tables "
-                              "WHERE table_schema = 'maxscale_schema' "
-                              "AND table_name = 'replication_heartbeat'");
-
-    if (n_db == -1 || n_tbl == -1 ||
-        (n_db == 0 && mxs_mysql_query(database->con, "CREATE DATABASE maxscale_schema")) ||
-        (n_tbl == 0 && mxs_mysql_query(database->con, "CREATE TABLE IF NOT EXISTS "
-                                       "maxscale_schema.replication_heartbeat "
-                                       "(maxscale_id INT NOT NULL, "
-                                       "master_server_id INT NOT NULL, "
-                                       "master_timestamp INT UNSIGNED NOT NULL, "
-                                       "PRIMARY KEY ( master_server_id, maxscale_id ) )")))
-    {
-        MXS_ERROR("Error creating maxscale_schema.replication_heartbeat "
-                  "table in Master server: %s", mysql_error(database->con));
-        database->server->rlag = MAX_RLAG_NOT_AVAILABLE;
-        return;
-    }
-
-    /* auto purge old values after 48 hours*/
-    purge_time = time(0) - (3600 * 48);
-
-    sprintf(heartbeat_purge_query,
-            "DELETE FROM maxscale_schema.replication_heartbeat WHERE master_timestamp < %lu", purge_time);
-
-    if (mxs_mysql_query(database->con, heartbeat_purge_query))
-    {
-        MXS_ERROR("Error deleting from maxscale_schema.replication_heartbeat "
-                  "table: [%s], %s",
-                  heartbeat_purge_query,
-                  mysql_error(database->con));
-    }
-
-    heartbeat = time(0);
-
-    /* set node_ts for master as time(0) */
-    database->server->node_ts = heartbeat;
-
-    sprintf(heartbeat_insert_query,
-            "UPDATE maxscale_schema.replication_heartbeat "
-            "SET master_timestamp = %lu WHERE master_server_id = %li AND maxscale_id = %lu",
             heartbeat, m_master->m_server_base->server->node_id, m_id);
 
     /* Try to insert MaxScale timestamp into master */
@@ -4398,7 +1053,6 @@
     return rval;
 }
 
-<<<<<<< HEAD
 /**
  * The module entry point routine. This routine populates the module object structure.
  *
@@ -4491,6 +1145,7 @@
             {CN_VERIFY_MASTER_FAILURE, MXS_MODULE_PARAM_BOOL, "true"},
             {CN_MASTER_FAILURE_TIMEOUT, MXS_MODULE_PARAM_COUNT, "10"},
             {CN_AUTO_REJOIN, MXS_MODULE_PARAM_BOOL, "false"},
+            {CN_ENFORCE_READONLY, MXS_MODULE_PARAM_BOOL, "false"},
             {CN_NO_PROMOTE_SERVERS, MXS_MODULE_PARAM_SERVERLIST},
             {CN_PROMOTION_SQL_FILE, MXS_MODULE_PARAM_PATH},
             {CN_DEMOTION_SQL_FILE, MXS_MODULE_PARAM_PATH},
@@ -4498,25 +1153,4 @@
         }
     };
     return &info;
-=======
-static void enforce_read_only_on_slaves(MYSQL_MONITOR* mon)
-{
-    const char QUERY[] = "SET GLOBAL read_only=1;";
-    for (MXS_MONITORED_SERVER* mon_srv = mon->monitor->monitored_servers; mon_srv; mon_srv = mon_srv->next)
-    {
-        MySqlServerInfo* serv_info = get_server_info(mon, mon_srv);
-        if (SERVER_IS_SLAVE(mon_srv->server) && !serv_info->read_only && !serv_info->binlog_relay)
-        {
-            const char* name = mon_srv->server->unique_name;
-            if (mxs_mysql_query(mon_srv->con, QUERY) == 0)
-            {
-                MXS_NOTICE("read_only set to ON on server '%s'.", name);
-            }
-            else
-            {
-                MXS_ERROR("Setting read_only on server '%s' failed: '%s.", name, mysql_error(mon_srv->con));
-            }
-        }
-    }
->>>>>>> fb56de64
 }