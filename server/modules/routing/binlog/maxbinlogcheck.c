--- conflicted
+++ resolved
@@ -80,118 +80,8 @@
 
 char *binlog_check_version = "1.1.0";
 
-<<<<<<< HEAD
-int main(int argc, char **argv) {
-	ROUTER_INSTANCE *inst;
-	int fd;
-	int ret;
-	char *ptr;
-	char path[PATH_MAX+1] = "";
-	unsigned long   filelen = 0;
-	struct  stat    statb;
-	char	c;
-	int	option_index = 0;
-	int	num_args = 0;
-	int	debug_out = 0;
-	int	fix_file = 0;
-	int	mariadb10_compat = 0;
-
-	while ((c = getopt_long(argc, argv, "dVfM?", long_options, &option_index)) >= 0)
-	{
-		switch (c) {
-			case 'd':
-				debug_out = 1;
-				break;
-			case 'V':
-				printVersion(*argv);
-				exit(EXIT_SUCCESS);
-				break;
-			case 'f':
-				fix_file = 1;
-				break;
-			case 'M':
-				mariadb10_compat = 1;
-				break;
-			case '?':
-				printUsage(*argv);
-				exit(optopt ? EXIT_FAILURE : EXIT_SUCCESS);
-		}      
-	}
-
-	num_args = optind;
-
-	mxs_log_init(NULL, NULL, MXS_LOG_TARGET_DEFAULT);
-	mxs_log_set_augmentation(0);
-	mxs_log_set_priority_enabled(LOG_DEBUG, debug_out);
-
-	if ((inst = calloc(1, sizeof(ROUTER_INSTANCE))) == NULL) {
-		MXS_ERROR("Memory allocation failed for ROUTER_INSTANCE");
-
-		mxs_log_flush_sync();
-      		mxs_log_finish();
-
-		return 1;
-	}
-
-	if (argv[num_args] == NULL) {
-		printf("ERROR: No binlog file was specified\n");
-		exit(EXIT_FAILURE);
-	}
-
-	strncpy(path, argv[num_args], PATH_MAX);
-
-	if (fix_file)
-		fd = open(path, O_RDWR, 0666);
-	else
-		fd = open(path, O_RDONLY, 0666);
-
-	if (fd == -1)
-	{
-		MXS_ERROR("Failed to open binlog file %s: %s",
-                          path, strerror(errno));
-        
-		mxs_log_flush_sync();
-		mxs_log_finish();
-
-		free(inst);
-
-		return 1;
-	}
-
-	inst->binlog_fd = fd;
-
-	if (mariadb10_compat == 1)
-		inst->mariadb10_compat = 1;
-
-	ptr = strrchr(path, '/');
-	if (ptr)
-		strncpy(inst->binlog_name, ptr+1, BINLOG_FNAMELEN);
-	else
-		strncpy(inst->binlog_name, path, BINLOG_FNAMELEN);
-
-	MXS_NOTICE("maxbinlogcheck %s", binlog_check_version);
-
-	if (fstat(inst->binlog_fd, &statb) == 0)
-		filelen = statb.st_size;
-
-	MXS_NOTICE("Checking %s (%s), size %lu bytes", path, inst->binlog_name, filelen);
-
-	/* read binary log */
-	ret = blr_read_events_all_events(inst, fix_file, debug_out);
-
-	close(inst->binlog_fd);
-
-	mxs_log_flush_sync();
-
-	MXS_NOTICE("Check retcode: %i, Binlog Pos = %lu", ret, inst->binlog_position);
-
-	mxs_log_flush_sync();
-	mxs_log_finish();
-
-	free(inst);
-=======
 int
-MaxScaleUptime()
+maxscale_uptime()
 {
     return 1;
 }
@@ -237,7 +127,7 @@
 
     num_args = optind;
 
-    mxs_log_init(NULL, NULL, LOG_TARGET_DEFAULT);
+    mxs_log_init(NULL, NULL, MXS_LOG_TARGET_DEFAULT);
     mxs_log_set_augmentation(0);
     mxs_log_set_priority_enabled(LOG_DEBUG, debug_out);
 
@@ -320,7 +210,6 @@
     mxs_log_finish();
 
     free(inst);
->>>>>>> edb1c18e
 
     return 0;
 }
