/*
 * Copyright (c) 2016 MariaDB Corporation Ab
 *
 * Use of this software is governed by the Business Source License included
 * in the LICENSE.TXT file and at www.mariadb.com/bsl11.
 *
 * Change Date: 2020-01-01
 *
 * On the date above, in accordance with the Business Source License, use
 * of this software will be governed by version 2 or later of the General
 * Public License.
 */

#include "readwritesplit.hh"
#include "rwsplitsession.hh"

#include <stdint.h>
#include <stdlib.h>
#include <string.h>
#include <strings.h>

#include <maxscale/alloc.h>
#include <maxscale/clock.h>
#include <maxscale/modutil.h>
#include <maxscale/modutil.hh>
#include <maxscale/router.h>
#include <maxscale/server.h>
#include <maxscale/session_command.hh>
#include <maxscale/utils.hh>

using namespace maxscale;

/**
 * The functions that support the routing of queries to back end
 * servers. All the functions in this module are internal to the read
 * write split router, and not intended to be called from anywhere else.
 */

extern int (*criteria_cmpfun[LAST_CRITERIA])(const SRWBackend&, const SRWBackend&);

/**
 * Find out which of the two backend servers has smaller value for select
 * criteria property.
 *
 * @param cand  previously selected candidate
 * @param new   challenger
 * @param sc    select criteria
 *
 * @return pointer to backend reference of that backend server which has smaller
 * value in selection criteria. If either reference pointer is NULL then the
 * other reference pointer value is returned.
 */
static SRWBackend compare_backends(SRWBackend a, SRWBackend b, select_criteria_t sc)
{
    int (*p)(const SRWBackend&, const SRWBackend&) = criteria_cmpfun[sc];

    if (!a)
    {
        return b;
    }
    else if (!b)
    {
        return a;
    }

    return p(a, b) <= 0 ? a : b;
}

void RWSplitSession::handle_connection_keepalive(SRWBackend& target)
{
    ss_dassert(target);
    ss_debug(int nserv = 0);
    /** Each heartbeat is 1/10th of a second */
    int keepalive = m_config.connection_keepalive * 10;

    for (auto it = m_backends.begin(); it != m_backends.end(); it++)
    {
        SRWBackend backend = *it;

        if (backend->in_use() && backend != target && !backend->is_waiting_result())
        {
            ss_debug(nserv++);
            int diff = mxs_clock() - backend->dcb()->last_read;

            if (diff > keepalive)
            {
                MXS_INFO("Pinging %s, idle for %ld seconds",
                         backend->name(), MXS_CLOCK_TO_SEC(diff));
                modutil_ignorable_ping(backend->dcb());
            }
        }
    }

    ss_dassert(nserv < m_nbackends);
}

bool RWSplitSession::prepare_target(SRWBackend& target, route_target_t route_target)
{
    bool rval = true;

    // Check if we need to connect to the server in order to use it
    if (!target->in_use())
    {
        ss_dassert(target->can_connect() && can_recover_servers());
        ss_dassert(!TARGET_IS_MASTER(route_target) || m_config.master_reconnection);
        rval = target->connect(m_client->session, &m_sescmd_list);
    }

    return rval;
}

void RWSplitSession::retry_query(GWBUF* querybuf, int delay)
{
    ss_dassert(querybuf);
    // Try to route the query again later
    MXS_SESSION* session = m_client->session;
    session_delay_routing(session, router_as_downstream(session), querybuf, delay);
    ++m_retry_duration;
}

namespace
{

void replace_binary_ps_id(GWBUF* buffer, uint32_t id)
{
    uint8_t* ptr = GWBUF_DATA(buffer) + MYSQL_PS_ID_OFFSET;
    gw_mysql_set_byte4(ptr, id);
}

}

/**
 * Routing function. Find out query type, backend type, and target DCB(s).
 * Then route query to found target(s).
 * @param querybuf  GWBUF including the query
 *
 * @return true if routing succeed or if it failed due to unsupported query.
 * false if backend failure was encountered.
 */
bool RWSplitSession::route_single_stmt(GWBUF *querybuf)
{
    bool succp = false;

    const QueryClassifier::RouteInfo& info = m_qc.current_route_info();
    uint32_t stmt_id = info.stmt_id();
    uint8_t command = info.command();
    uint32_t qtype = info.type_mask();
    route_target_t route_target = info.target();
    bool not_locked_to_master = !is_locked_to_master();

    if (not_locked_to_master && mxs_mysql_is_ps_command(command))
    {
        /** Replace the client statement ID with our internal one only if the
         * target node is not the current master */
        replace_binary_ps_id(querybuf, stmt_id);
    }

    SRWBackend target;

    if (TARGET_IS_ALL(route_target))
    {
        succp = handle_target_is_all(route_target, querybuf, command, qtype);
    }
    else
    {
        // If delayed query retry is enabled, we need to store the current statement
        bool store_stmt = m_config.delayed_retry;

        if (m_qc.large_query())
        {
            /** We're processing a large query that's split across multiple packets.
             * Route it to the same backend where we routed the previous packet. */
            ss_dassert(m_prev_target);
            target = m_prev_target;
            succp = true;
        }
        else if (TARGET_IS_NAMED_SERVER(route_target) || TARGET_IS_RLAG_MAX(route_target))
        {
            /**
             * There is a hint which either names the target backend or
             * hint which sets maximum allowed replication lag for the
             * backend.
             */
            if ((target = handle_hinted_target(querybuf, route_target)))
            {
                succp = true;
            }
        }
        else if (TARGET_IS_SLAVE(route_target))
        {
            if ((target = handle_slave_is_target(command, stmt_id)))
            {
                succp = true;

                if (m_config.retry_failed_reads &&
                    (command == MXS_COM_QUERY || command == MXS_COM_STMT_EXECUTE))
                {
                    // Only commands that can contain an SQL statement should be stored
                    store_stmt = true;
                }
            }
        }
        else if (TARGET_IS_MASTER(route_target))
        {
            succp = handle_master_is_target(&target);

            if (!m_config.strict_multi_stmt &&
                !m_config.strict_sp_calls &&
                m_target_node == m_current_master)
            {
                /** Reset the forced node as we're in relaxed multi-statement mode */
                m_target_node.reset();
            }
        }

        if (succp && target)
        {
            // We have a valid target, reset retry duration
            m_retry_duration = 0;

            if (!prepare_target(target, route_target))
            {
                // The connection to target was down and we failed to reconnect
                succp = false;
            }
            else if (target->has_session_commands())
            {
                // We need to wait until the session commands are executed
                m_expected_responses++;
                m_query_queue = gwbuf_append(m_query_queue, gwbuf_clone(querybuf));
            }
            else
            {
                // Target server was found and is in the correct state
                succp = handle_got_target(querybuf, target, store_stmt);

                if (succp && command == MXS_COM_STMT_EXECUTE && not_locked_to_master)
                {
                    /** Track the targets of the COM_STMT_EXECUTE statements. This
                     * information is used to route all COM_STMT_FETCH commands
                     * to the same server where the COM_STMT_EXECUTE was done. */
                    m_exec_map[stmt_id] = target;
                    MXS_INFO("COM_STMT_EXECUTE on %s: %s", target->name(), target->uri());
                }
            }
        }
        else if (can_retry_query() || m_is_replay_active)
        {
            retry_query(gwbuf_clone(querybuf));
            succp = true;

            MXS_INFO("Delaying routing: %s", extract_sql(querybuf).c_str());
        }
    }

    if (succp && m_router->config().connection_keepalive &&
        (TARGET_IS_SLAVE(route_target) || TARGET_IS_MASTER(route_target)))
    {
        handle_connection_keepalive(target);
    }

    return succp;
}

/**
 * Purge session command history
 *
 * @param sescmd Executed session command
 */
void RWSplitSession::purge_history(mxs::SSessionCommand& sescmd)
{
    /**
     * We can try to purge duplicate text protocol session commands. This
     * makes the history size smaller but at the cost of being able to handle
     * the more complex user variable modifications. To keep the best of both
     * worlds, keeping the first and last copy of each command should be
     * an adequate compromise. This way executing the following SQL will still
     * produce the correct result.
     *
     * USE test;
     * SET @myvar = (SELECT COUNT(*) FROM t1);
     * USE test;
     *
     * Another option would be to keep the first session command but that would
     * require more work to be done in the session command response processing.
     * This would be a better alternative but the gain might not be optimal.
     */

    // As the PS handles map to explicit IDs, we must retain all COM_STMT_PREPARE commands
    if (sescmd->get_command() != MXS_COM_STMT_PREPARE)
    {
        auto first = std::find_if(m_sescmd_list.begin(), m_sescmd_list.end(),
                                  mxs::equal_pointees(sescmd));

        if (first != m_sescmd_list.end())
        {
            // We have at least one of these commands. See if we have a second one
            auto second = std::find_if(std::next(first), m_sescmd_list.end(),
                                       mxs::equal_pointees(sescmd));

            if (second != m_sescmd_list.end())
            {
                // We have a total of three commands, remove the middle one
                auto old_cmd = *second;
                m_sescmd_responses.erase(old_cmd->get_position());
                m_sescmd_list.erase(second);
            }
        }
    }
}

void RWSplitSession::continue_large_session_write(GWBUF *querybuf, uint32_t type)
{
    for (auto it = m_backends.begin(); it != m_backends.end(); it++)
    {
        SRWBackend& backend = *it;

        if (backend->in_use())
        {
            backend->continue_session_command(gwbuf_clone(querybuf));
        }
    }
}

/**
 * Execute in backends used by current router session.
 * Save session variable commands to router session property
 * struct. Thus, they can be replayed in backends which are
 * started and joined later.
 *
 * Suppress redundant OK packets sent by backends.
 *
 * The first OK packet is replied to the client.
 *
 * @param querybuf      GWBUF including the query to be routed
 * @param inst          Router instance
 * @param packet_type       Type of MySQL packet
 * @param qtype         Query type from query_classifier
 *
 * @return True if at least one backend is used and routing succeed to all
 * backends being used, otherwise false.
 *
 */
bool RWSplitSession::route_session_write(GWBUF *querybuf, uint8_t command, uint32_t type)
{
    /** The SessionCommand takes ownership of the buffer */
    uint64_t id = m_sescmd_count++;
    mxs::SSessionCommand sescmd(new mxs::SessionCommand(querybuf, id));
    bool expecting_response = mxs_mysql_command_will_respond(command);
    int nsucc = 0;
    uint64_t lowest_pos = id;

    if (qc_query_is_type(type, QUERY_TYPE_PREPARE_NAMED_STMT) ||
        qc_query_is_type(type, QUERY_TYPE_PREPARE_STMT))
    {
        gwbuf_set_type(querybuf, GWBUF_TYPE_COLLECT_RESULT);
        m_qc.ps_store(querybuf, id);
    }

    MXS_INFO("Session write, routing to all servers.");

    for (auto it = m_backends.begin(); it != m_backends.end(); it++)
    {
        SRWBackend& backend = *it;

        if (backend->in_use())
        {
            backend->append_session_command(sescmd);

            uint64_t current_pos = backend->next_session_command()->get_position();

            if (current_pos < lowest_pos)
            {
                lowest_pos = current_pos;
            }

            if (backend->execute_session_command())
            {
                nsucc += 1;
                atomic_add_uint64(&backend->server()->stats.packets, 1);

                if (expecting_response)
                {
                    m_expected_responses++;
                }

                MXS_INFO("Route query to %s: %s \t%s",
                         backend->is_master() ? "master" : "slave",
                         backend->name(), backend->uri());
            }
            else
            {
                MXS_ERROR("Failed to execute session command in %s (%s)",
                          backend->name(),backend->uri());
            }
        }
    }

    if (m_config.max_sescmd_history > 0 && m_sescmd_list.size() >= m_config.max_sescmd_history)
    {
        static bool warn_history_exceeded = true;
        if (warn_history_exceeded)
        {
            MXS_WARNING("Router session exceeded session command history limit. "
                        "Server reconnection is disabled and only servers with "
                        "consistent session state are used for the duration of"
                        "the session. To disable this warning and the session "
                        "command history, add `disable_sescmd_history=true` to "
                        "service '%s'. To increase the limit (currently %lu), add "
                        "`max_sescmd_history` to the same service and increase the value.",
                        m_router->service()->name, m_config.max_sescmd_history);
            warn_history_exceeded = false;
        }

        m_config.disable_sescmd_history = true;
        m_config.max_sescmd_history = 0;
        m_sescmd_list.clear();
    }

    if (m_config.disable_sescmd_history)
    {
        /** Prune stored responses */
        ResponseMap::iterator it = m_sescmd_responses.lower_bound(lowest_pos);

        if (it != m_sescmd_responses.end())
        {
            m_sescmd_responses.erase(m_sescmd_responses.begin(), it);
        }
    }
    else
    {
        purge_history(sescmd);
        m_sescmd_list.push_back(sescmd);
    }

    if (nsucc)
    {
        m_sent_sescmd = id;

        if (!expecting_response)
        {
            /** The command doesn't generate a response so we increment the
             * completed session command count */
            m_recv_sescmd++;
        }
    }

    return nsucc;
}

/**
 * Check if replication lag is below acceptable levels
 */
static inline bool rpl_lag_is_ok(SRWBackend& backend, int max_rlag)
{
    return max_rlag == MAX_RLAG_UNDEFINED ||
           (backend->server()->rlag != MAX_RLAG_NOT_AVAILABLE &&
            backend->server()->rlag <= max_rlag);
}

SRWBackend RWSplitSession::get_hinted_backend(char *name)
{
    SRWBackend rval;

    for (auto it = m_backends.begin(); it != m_backends.end(); it++)
    {
        auto& backend = *it;

        /** The server must be a valid slave, relay server, or master */
        if ((backend->in_use() || (can_recover_servers() && backend->can_connect())) &&
            strcasecmp(name, backend->name()) == 0 &&
            (backend->is_slave() || backend->is_relay() || backend->is_master()))
        {
            rval = backend;
            break;
        }
    }

    return rval;
}

SRWBackend RWSplitSession::get_slave_backend(int max_rlag)
{
    SRWBackend rval;
    auto counts = get_slave_counts(m_backends, m_current_master);

    for (auto it = m_backends.begin(); it != m_backends.end(); it++)
    {
        auto& backend = *it;

        if ((backend->is_master() || backend->is_slave()) && // Either a master or a slave
            rpl_lag_is_ok(backend, max_rlag)) // Not lagging too much
        {
            if (backend->in_use() || (can_recover_servers() && backend->can_connect()))
            {
                if (!rval)
                {
                    // No previous candidate, accept any valid server (includes master)
                    if ((backend->is_master() && backend == m_current_master) ||
                        backend->is_slave())
                    {
                        rval = backend;
                    }
                }
                else if (backend->in_use() || counts.second < m_router->max_slave_count())
                {
                    if (!m_config.master_accept_reads && rval->is_master())
                    {
                        // Pick slaves over masters with master_accept_reads=false
                        rval = backend;
                    }
                    else
                    {
                        // Compare the two servers and pick the best one
                        rval = compare_backends(rval, backend, m_config.slave_selection_criteria);
                    }
                }
            }
        }
    }

    return rval;
}

SRWBackend RWSplitSession::get_master_backend()
{
    SRWBackend rval;
    /** get root master from available servers */
    SRWBackend master = get_root_master(m_backends);

    if (master)
    {
        if (master->in_use() || (m_config.master_reconnection && master->can_connect()))
        {
            if (master->is_master())
            {
                rval = master;
            }
            else
            {
                MXS_ERROR("Server '%s' does not have the master state and "
                          "can't be chosen as the master.", master->name());
            }
        }
        else
        {
            MXS_ERROR("Server '%s' is not in use and can't be chosen as the master.",
                      master->name());
        }
    }

    return rval;
}

/**
 * Provide the router with a reference to a suitable backend
 *
 * @param rses     Pointer to router client session
 * @param btype    Backend type
 * @param name     Name of the backend which is primarily searched. May be NULL.
 * @param max_rlag Maximum replication lag
 * @param target   The target backend
 *
 * @return True if a backend was found
 */
SRWBackend RWSplitSession::get_target_backend(backend_type_t btype,
                                              char *name, int max_rlag)
{
    /** Check whether using target_node as target SLAVE */
    if (m_target_node && session_trx_is_read_only(m_client->session))
    {
        MXS_DEBUG("In READ ONLY transaction, using server '%s'", m_target_node->name());
        return m_target_node;
    }

    SRWBackend rval;

    if (name) /*< Choose backend by name from a hint */
    {
        ss_dassert(btype != BE_MASTER);
        btype = BE_SLAVE;
        rval = get_hinted_backend(name);
    }

    else if (btype == BE_SLAVE)
    {
        rval = get_slave_backend(max_rlag);
    }
    else if (btype == BE_MASTER)
    {
        rval = get_master_backend();
    }

    return rval;
}

/**
 * @brief Get the maximum replication lag for this router
 *
 * @param   rses    Router client session
 * @return  Replication lag from configuration or very large number
 */
int RWSplitSession::get_max_replication_lag()
{
    int conf_max_rlag;

    /** if there is no configured value, then longest possible int is used */
    if (m_config.max_slave_replication_lag > 0)
    {
        conf_max_rlag = m_config.max_slave_replication_lag;
    }
    else
    {
        conf_max_rlag = ~(1 << 31);
    }

    return conf_max_rlag;
}

/**
 * @brief Handle hinted target query
 *
 * One of the possible types of handling required when a request is routed
 *
 *  @param ses          Router session
 *  @param querybuf     Buffer containing query to be routed
 *  @param route_target Target for the query
 *  @param target_dcb   DCB for the target server
 *
 *  @return bool - true if succeeded, false otherwise
 */
SRWBackend RWSplitSession::handle_hinted_target(GWBUF *querybuf, route_target_t route_target)
{
    char *named_server = NULL;
    int rlag_max = MAX_RLAG_UNDEFINED;

    HINT* hint = querybuf->hint;

    while (hint != NULL)
    {
        if (hint->type == HINT_ROUTE_TO_NAMED_SERVER)
        {
            /**
             * Set the name of searched
             * backend server.
             */
            named_server = (char*)hint->data;
            MXS_INFO("Hint: route to server '%s'", named_server);
        }
        else if (hint->type == HINT_PARAMETER &&
                 (strncasecmp((char *)hint->data, "max_slave_replication_lag",
                              strlen("max_slave_replication_lag")) == 0))
        {
            int val = (int)strtol((char *)hint->value, (char **)NULL, 10);

            if (val != 0 || errno == 0)
            {
                /** Set max. acceptable replication lag value for backend srv */
                rlag_max = val;
                MXS_INFO("Hint: max_slave_replication_lag=%d", rlag_max);
            }
        }
        hint = hint->next;
    } /*< while */

    if (rlag_max == MAX_RLAG_UNDEFINED) /*< no rlag max hint, use config */
    {
        rlag_max = get_max_replication_lag();
    }

    /** target may be master or slave */
    backend_type_t btype = route_target & TARGET_SLAVE ? BE_SLAVE : BE_MASTER;

    /**
     * Search backend server by name or replication lag.
     * If it fails, then try to find valid slave or master.
     */
    SRWBackend target = get_target_backend(btype, named_server, rlag_max);

    if (!target)
    {
        if (TARGET_IS_NAMED_SERVER(route_target))
        {
            MXS_INFO("Was supposed to route to named server "
                     "%s but couldn't find the server in a "
                     "suitable state.", named_server);
        }
        else if (TARGET_IS_RLAG_MAX(route_target))
        {
            MXS_INFO("Was supposed to route to server with "
                     "replication lag at most %d but couldn't "
                     "find such a slave.", rlag_max);
        }
    }

    return target;
}

/**
 * Handle slave target type
 *
 * @param cmd     Command being executed
 * @param stmt_id Prepared statement ID
 *
 * @return The target backend if one was found
 */
SRWBackend RWSplitSession::handle_slave_is_target(uint8_t cmd, uint32_t stmt_id)
{
    int rlag_max = get_max_replication_lag();
    SRWBackend target;

    if (cmd == MXS_COM_STMT_FETCH)
    {
        /** The COM_STMT_FETCH must be executed on the same server as the
         * COM_STMT_EXECUTE was executed on */
        ExecMap::iterator it = m_exec_map.find(stmt_id);

        if (it != m_exec_map.end())
        {
            target = it->second;
            MXS_INFO("COM_STMT_FETCH on %s (%s)", target->name(), target->uri());
        }
        else
        {
            MXS_WARNING("Unknown statement ID %u used in COM_STMT_FETCH", stmt_id);
        }
    }

    if (!target)
    {
        target = get_target_backend(BE_SLAVE, NULL, rlag_max);
    }

    if (target)
    {
        atomic_add_uint64(&m_router->stats().n_slave, 1);
    }
    else
    {
        MXS_INFO("Was supposed to route to slave but finding suitable one failed.");
    }

    return target;
}

/**
 * @brief Log master write failure
 */
void RWSplitSession::log_master_routing_failure(bool found,
                                                SRWBackend& old_master,
                                                SRWBackend& curr_master)
{
    /** Both backends should either be empty, not connected or the DCB should
     * be a backend (the last check is slightly redundant). */
    ss_dassert(!old_master || !old_master->in_use() || old_master->dcb()->dcb_role == DCB_ROLE_BACKEND_HANDLER);
    ss_dassert(!curr_master || !curr_master->in_use() ||
               curr_master->dcb()->dcb_role == DCB_ROLE_BACKEND_HANDLER);
    char errmsg[MAX_SERVER_ADDRESS_LEN * 2 + 100]; // Extra space for error message

    if (!found)
    {
        sprintf(errmsg, "Could not find a valid master connection");
    }
    else if (old_master && curr_master && old_master->in_use())
    {
        /** We found a master but it's not the same connection */
        ss_dassert(old_master != curr_master);
        sprintf(errmsg, "Master server changed from '%s' to '%s'",
                old_master->name(), curr_master->name());
    }
    else if (old_master && old_master->in_use())
    {
        // TODO: Figure out if this is an impossible situation
        ss_dassert(!curr_master);
        /** We have an original master connection but we couldn't find it */
        sprintf(errmsg, "The connection to master server '%s' is not available",
                old_master->name());
    }
    else
    {
        /** We never had a master connection, the session must be in read-only mode */
        if (m_config.master_failure_mode != RW_FAIL_INSTANTLY)
        {
            sprintf(errmsg, "Session is in read-only mode because it was created "
                    "when no master was available");
        }
        else
        {
            ss_dassert(old_master && !old_master->in_use());
            sprintf(errmsg, "Was supposed to route to master but the master connection is %s",
                    old_master->is_closed() ? "closed" : "not in a suitable state");
            ss_dassert(old_master->is_closed());
        }
    }

    MXS_WARNING("[%s] Write query received from %s@%s. %s. Closing client connection.",
                m_router->service()->name, m_client->user,
                m_client->remote, errmsg);
}

bool RWSplitSession::should_replace_master(SRWBackend& target)
{
    return m_config.master_reconnection &&
           // We have a target server and it's not the current master
           target && target != m_current_master &&
           // We are not inside a transaction (also checks for autocommit=1)
           (!session_trx_is_active(m_client->session) || m_is_replay_active) &&
           // We are not locked to the old master
           !is_locked_to_master();
}

void RWSplitSession::replace_master(SRWBackend& target)
{
    m_current_master = target;

    m_qc.master_replaced();
}

/**
 * @brief Handle master is the target
 *
 * One of the possible types of handling required when a request is routed
 *
 *  @param inst         Router instance
 *  @param ses          Router session
 *  @param target_dcb   DCB for the target server
 *
 *  @return bool - true if succeeded, false otherwise
 */
bool RWSplitSession::handle_master_is_target(SRWBackend* dest)
{
    SRWBackend target = get_target_backend(BE_MASTER, NULL, MAX_RLAG_UNDEFINED);
    bool succp = true;

    if (should_replace_master(target))
    {
        MXS_INFO("Replacing old master '%s' with new master '%s'", m_current_master ?
                 m_current_master->name() : "<no previous master>", target->name());
        replace_master(target);
    }

    if (target && target == m_current_master)
    {
        atomic_add_uint64(&m_router->stats().n_master, 1);
    }
    else
    {
        succp = false;
        /** The original master is not available, we can't route the write */
        if (m_config.master_failure_mode == RW_ERROR_ON_WRITE)
        {
            succp = send_readonly_error(m_client);

            if (m_current_master && m_current_master->in_use())
            {
                m_current_master->close();
            }
        }
        else if (!can_retry_query())
        {
            log_master_routing_failure(succp, m_current_master, target);
        }
    }

    *dest = target;
    return succp;
}

/*
 * Add a wait gitd query in front of user's query to achive causal read;
 *
 * @param inst   RWSplit
 * @param rses   RWSplitSession
 * @param server SERVER
 * @param origin origin send buffer
 * @return       A new buffer contains wait statement and origin query
 */
GWBUF* RWSplitSession::add_prefix_wait_gtid(SERVER *server, GWBUF *origin)
{

    /**
     * Pack wait function and client query into a multistatments will save a round trip latency,
     * and prevent the client query being executed on timeout.
     * For example:
     * SET @maxscale_secret_variable=(SELECT CASE WHEN MASTER_GTID_WAIT('232-1-1', 10) = 0
     * THEN 1 ELSE (SELECT 1 FROM INFORMATION_SCHEMA.ENGINES) END); SELECT * FROM `city`;
     * when MASTER_GTID_WAIT('232-1-1', 0.05) == 1 (timeout), it will return
     * an error, and SELECT * FROM `city` will not be executed, then we can retry
     * on master;
     **/

    GWBUF* rval = origin;
    const char* wait_func = (server->server_type == SERVER_TYPE_MARIADB) ?
                            MARIADB_WAIT_GTID_FUNC : MYSQL_WAIT_GTID_FUNC;
    const char *gtid_wait_timeout = m_router->config().causal_read_timeout.c_str();
    const char *gtid_position = m_gtid_pos.c_str();

    /* Create a new buffer to store prefix sql */
    size_t prefix_len = strlen(gtid_wait_stmt) + strlen(gtid_position) +
                        strlen(gtid_wait_timeout) + strlen(wait_func);

    // Only do the replacement if it fits into one packet
    if (gwbuf_length(origin) + prefix_len < GW_MYSQL_MAX_PACKET_LEN + MYSQL_HEADER_LEN)
    {
        char prefix_sql[prefix_len];
        snprintf(prefix_sql, prefix_len, gtid_wait_stmt, wait_func, gtid_position, gtid_wait_timeout);
        GWBUF *prefix_buff = modutil_create_query(prefix_sql);

        /* Trim origin to sql, Append origin buffer to the prefix buffer */
        uint8_t header[MYSQL_HEADER_LEN];
        gwbuf_copy_data(origin, 0, MYSQL_HEADER_LEN, header);
        /* Command length = 1 */
        size_t origin_sql_len = MYSQL_GET_PAYLOAD_LEN(header) - 1;
        /* Trim mysql header and command */
        origin = gwbuf_consume(origin, MYSQL_HEADER_LEN + 1);
        rval = gwbuf_append(prefix_buff, origin);

        /* Modify totol length: Prefix sql len + origin sql len + command len */
        size_t new_payload_len = strlen(prefix_sql) + origin_sql_len + 1;
        gw_mysql_set_byte3(GWBUF_DATA(rval), new_payload_len);
    }

    return rval;
}

/**
 * @brief Handle writing to a target server
 *
 *  @return True on success
 */
bool RWSplitSession::handle_got_target(GWBUF* querybuf, SRWBackend& target, bool store)
{
    ss_dassert(target->in_use());
    /**
     * If the transaction is READ ONLY set forced_node to this backend.
     * This SLAVE backend will be used until the COMMIT is seen.
     */
    if (!m_target_node && session_trx_is_read_only(m_client->session))
    {
        m_target_node = target;
        MXS_DEBUG("Setting forced_node SLAVE to %s within an opened READ ONLY transaction",
                  target->name());
    }

    MXS_INFO("Route query to %s: %s \t%s <", target->is_master() ? "master" : "slave",
             target->name(), target->uri());

    /** The session command cursor must not be active */
    ss_dassert(!target->has_session_commands());

    mxs::Backend::response_type response = mxs::Backend::NO_RESPONSE;
    uint8_t cmd = mxs_mysql_get_command(querybuf);
    GWBUF *send_buf = gwbuf_clone(querybuf);

    if (cmd == COM_QUERY && m_router->config().enable_causal_read && !m_gtid_pos .empty())
    {
        send_buf = add_prefix_wait_gtid(target->server(), send_buf);
        m_waiting_for_gtid = true;
    }

    if (m_qc.load_data_state() != QueryClassifier::LOAD_DATA_ACTIVE &&
        !m_qc.large_query() && mxs_mysql_command_will_respond(cmd))
    {
        response = mxs::Backend::EXPECT_RESPONSE;
    }

    bool large_query = is_large_query(querybuf);

    if (target->write(send_buf, response))
    {
        if (store)
        {
            m_current_query.copy_from(querybuf);
        }

<<<<<<< HEAD
        atomic_add_uint64(&m_router->stats().n_queries, 1);
=======
        atomic_add_uint64(&inst->stats().n_queries, 1);
        atomic_add_uint64(&target->server()->stats.packets, 1);
>>>>>>> 42c468ff

        if (!large_query && response == mxs::Backend::EXPECT_RESPONSE)
        {
            /** The server will reply to this command */
            ss_dassert(target->get_reply_state() == REPLY_STATE_DONE);
            target->set_reply_state(REPLY_STATE_START);
            m_expected_responses++;

            if (m_qc.load_data_state() == QueryClassifier::LOAD_DATA_START)
            {
                /** The first packet contains the actual query and the server
                 * will respond to it */
                m_qc.set_load_data_state(QueryClassifier::LOAD_DATA_ACTIVE);
            }
            else if (m_qc.load_data_state() == QueryClassifier::LOAD_DATA_END)
            {
                /** The final packet in a LOAD DATA LOCAL INFILE is an empty packet
                 * to which the server responds with an OK or an ERR packet */
                ss_dassert(gwbuf_length(querybuf) == 4);
                m_qc.set_load_data_state(QueryClassifier::LOAD_DATA_INACTIVE);
            }
        }

        m_qc.set_large_query(large_query);

        if (large_query)
        {
            /** Store the previous target as we're processing a multi-packet query */
            m_prev_target = target;
        }
        else
        {
            /** Otherwise reset it so we know the query is complete */
            m_prev_target.reset();
        }

        /**
         * If a READ ONLY transaction is ending set forced_node to NULL
         */
        if (m_target_node &&
            session_trx_is_read_only(m_client->session) &&
            session_trx_is_ending(m_client->session))
        {
            MXS_DEBUG("An opened READ ONLY transaction ends: forced_node is set to NULL");
            m_target_node.reset();
        }
        return true;
    }
    else
    {
        MXS_ERROR("Routing query failed.");
        return false;
    }
}<|MERGE_RESOLUTION|>--- conflicted
+++ resolved
@@ -973,12 +973,8 @@
             m_current_query.copy_from(querybuf);
         }
 
-<<<<<<< HEAD
         atomic_add_uint64(&m_router->stats().n_queries, 1);
-=======
-        atomic_add_uint64(&inst->stats().n_queries, 1);
         atomic_add_uint64(&target->server()->stats.packets, 1);
->>>>>>> 42c468ff
 
         if (!large_query && response == mxs::Backend::EXPECT_RESPONSE)
         {
