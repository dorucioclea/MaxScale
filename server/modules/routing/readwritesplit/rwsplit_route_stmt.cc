/*
 * Copyright (c) 2016 MariaDB Corporation Ab
 *
 * Use of this software is governed by the Business Source License included
 * in the LICENSE.TXT file and at www.mariadb.com/bsl11.
 *
 * Change Date: 2022-01-01
 *
 * On the date above, in accordance with the Business Source License, use
 * of this software will be governed by version 2 or later of the General
 * Public License.
 */

#include "readwritesplit.hh"
#include "rwsplitsession.hh"

#include <stdint.h>
#include <stdlib.h>
#include <string.h>
#include <strings.h>

#include <maxscale/alloc.h>
#include <maxscale/clock.h>
#include <maxscale/modutil.h>
#include <maxscale/modutil.hh>
#include <maxscale/router.h>
#include <maxscale/server.h>
#include <maxscale/session_command.hh>
#include <maxscale/utils.hh>

using namespace maxscale;

/**
 * The functions that support the routing of queries to back end
 * servers. All the functions in this module are internal to the read
 * write split router, and not intended to be called from anywhere else.
 */

void RWSplitSession::handle_connection_keepalive(SRWBackend& target)
{
    mxb_assert(target);
    MXB_AT_DEBUG(int nserv = 0);
    /** Each heartbeat is 1/10th of a second */
    int keepalive = m_config.connection_keepalive * 10;

    for (auto it = m_backends.begin(); it != m_backends.end(); it++)
    {
        SRWBackend backend = *it;

        if (backend->in_use() && backend != target && !backend->is_waiting_result())
        {
            MXB_AT_DEBUG(nserv++);
            int diff = mxs_clock() - backend->dcb()->last_read;

            if (diff > keepalive)
            {
                MXS_INFO("Pinging %s, idle for %ld seconds",
                         backend->name(),
                         MXS_CLOCK_TO_SEC(diff));
                modutil_ignorable_ping(backend->dcb());
            }
        }
    }

    mxb_assert(nserv < m_nbackends);
}

bool RWSplitSession::prepare_target(SRWBackend& target, route_target_t route_target)
{
    bool rval = true;

    // Check if we need to connect to the server in order to use it
    if (!target->in_use())
    {
        mxb_assert(target->can_connect() && can_recover_servers());
        mxb_assert(!TARGET_IS_MASTER(route_target) || m_config.master_reconnection);
        rval = target->connect(m_client->session, &m_sescmd_list);
        MXS_INFO("Connected to '%s'", target->name());

        if (rval && target->is_waiting_result())
        {
            mxb_assert_message(!m_sescmd_list.empty() && target->has_session_commands(),
                               "Session command list must not be empty and target "
                               "should have unfinished session commands.");
            m_expected_responses++;
        }
    }

    return rval;
}

void RWSplitSession::retry_query(GWBUF* querybuf, int delay)
{
    mxb_assert(querybuf);
    // Try to route the query again later
    MXS_SESSION* session = m_client->session;
    session_delay_routing(session, router_as_downstream(session), querybuf, delay);
    ++m_retry_duration;
}

namespace
{

void replace_binary_ps_id(GWBUF* buffer, uint32_t id)
{
    uint8_t* ptr = GWBUF_DATA(buffer) + MYSQL_PS_ID_OFFSET;
    gw_mysql_set_byte4(ptr, id);
}
}

bool RWSplitSession::have_connected_slaves() const
{
    for (const auto& b : m_backends)
    {
        if (b->is_slave() && b->in_use())
        {
            return true;
        }
    }

    return false;
}

bool RWSplitSession::should_try_trx_on_slave(route_target_t route_target) const
{
    return m_config.optimistic_trx          // Optimistic transactions are enabled
           && !is_locked_to_master()        // Not locked to master
           && !m_is_replay_active           // Not replaying a transaction
           && m_otrx_state == OTRX_INACTIVE // Not yet in optimistic mode
           && TARGET_IS_MASTER(route_target)// The target type is master
           && have_connected_slaves();      // At least one connected slave
}

bool RWSplitSession::track_optimistic_trx(GWBUF** buffer)
{
    bool store_stmt = true;

    if (session_trx_is_ending(m_client->session))
    {
        m_otrx_state = OTRX_INACTIVE;
    }
    else if (!m_qc.is_trx_still_read_only())
    {
        // Not a plain SELECT, roll it back on the slave and start it on the master
        MXS_INFO("Rolling back current optimistic transaction");

        // Note: This clone is here because routeQuery will always free the buffer
        m_current_query.reset(gwbuf_clone(*buffer));

        /**
         * Store the actual statement we were attempting to execute and
         * replace it with a ROLLBACK. The storing of the statement is
         * done here to avoid storage of the ROLLBACK.
         */
        *buffer = modutil_create_query("ROLLBACK");
        store_stmt = false;
        m_otrx_state = OTRX_ROLLBACK;
    }

    return store_stmt;
}

/**
 * Routing function. Find out query type, backend type, and target DCB(s).
 * Then route query to found target(s).
 * @param querybuf  GWBUF including the query
 *
 * @return true if routing succeed or if it failed due to unsupported query.
 * false if backend failure was encountered.
 */
bool RWSplitSession::route_single_stmt(GWBUF* querybuf)
{
    mxb_assert_message(m_otrx_state != OTRX_ROLLBACK,
                       "OTRX_ROLLBACK should never happen when routing queries");
    bool succp = false;
    const QueryClassifier::RouteInfo& info = m_qc.current_route_info();
    uint32_t stmt_id = info.stmt_id();
    uint8_t command = info.command();
    uint32_t qtype = info.type_mask();
    route_target_t route_target = info.target();
    bool not_locked_to_master = !is_locked_to_master();

    if (not_locked_to_master && mxs_mysql_is_ps_command(command) && !m_qc.large_query())
    {
        /** Replace the client statement ID with our internal one only if the
         * target node is not the current master */
        replace_binary_ps_id(querybuf, stmt_id);
    }

    SRWBackend target;

    if (TARGET_IS_ALL(route_target))
    {
        succp = handle_target_is_all(route_target, querybuf, command, qtype);
    }
    else
    {
        update_trx_statistics();

        if (m_qc.is_trx_starting()                          // A transaction is starting
            && !session_trx_is_read_only(m_client->session) // Not explicitly read-only
            && should_try_trx_on_slave(route_target))       // Qualifies for speculative routing
        {
            // Speculatively start routing the transaction to a slave
            m_otrx_state = OTRX_STARTING;
            route_target = TARGET_SLAVE;
        }
        else if (m_otrx_state == OTRX_STARTING)
        {
            // Transaction was started, begin active tracking of its progress
            m_otrx_state = OTRX_ACTIVE;
        }

        // If delayed query retry is enabled, we need to store the current statement
        bool store_stmt = m_config.delayed_retry;

        if (m_qc.large_query())
        {
            /** We're processing a large query that's split across multiple packets.
             * Route it to the same backend where we routed the previous packet. */
            mxb_assert(m_prev_target);
            target = m_prev_target;
            succp = true;
        }
        else if (m_otrx_state == OTRX_ACTIVE)
        {
            /** We are speculatively executing a transaction to the slave, keep
             * routing queries to the same server. If the query modifies data,
             * a rollback is initiated on the slave server. */
            store_stmt = track_optimistic_trx(&querybuf);
            target = m_prev_target;
            succp = true;
        }
        else if (TARGET_IS_NAMED_SERVER(route_target) || TARGET_IS_RLAG_MAX(route_target))
        {
            if ((target = handle_hinted_target(querybuf, route_target)))
            {
                succp = true;
            }
        }
        else if (TARGET_IS_LAST_USED(route_target))
        {
            if ((target = get_last_used_backend()))
            {
                succp = true;
            }
        }
        else if (TARGET_IS_SLAVE(route_target))
        {
            if ((target = handle_slave_is_target(command, stmt_id)))
            {
                succp = true;

                bool is_sql = command == MXS_COM_QUERY || command == MXS_COM_STMT_EXECUTE;
                if (is_sql)
                {
                    target->response_stat().query_started();

                    if (m_config.retry_failed_reads)
                    {
                        store_stmt = true;
                    }
                }
            }
        }
        else if (TARGET_IS_MASTER(route_target))
        {
            succp = handle_master_is_target(&target);

            if (!succp && should_migrate_trx(target))
            {
                MXS_INFO("Starting transaction migration from '%s' to '%s'",
                         m_current_master->name(),
                         target->name());

                /**
                 * Stash the current query so that the transaction replay treats
                 * it as if the query was interrupted.
                 */
                m_current_query.copy_from(querybuf);

                /**
                 * After the transaction replay has been started, the rest of
                 * the query processing needs to be skipped. This is done to avoid
                 * the error logging done when no valid target is found for a query
                 * as well as to prevent retrying of queries in the wrong order.
                 */
                return start_trx_replay();
            }
        }

        if (succp && target)
        {
            // We have a valid target, reset retry duration
            m_retry_duration = 0;

            if (!prepare_target(target, route_target))
            {
                // The connection to target was down and we failed to reconnect
                succp = false;
            }
            else if (target->has_session_commands())
            {
                // We need to wait until the session commands are executed
                m_query_queue = gwbuf_append(m_query_queue, gwbuf_clone(querybuf));
                MXS_INFO("Queuing query until '%s' completes session command", target->name());
            }
            else
            {
                // Target server was found and is in the correct state
                succp = handle_got_target(querybuf, target, store_stmt);

                if (succp && command == MXS_COM_STMT_EXECUTE && not_locked_to_master)
                {
                    /** Track the targets of the COM_STMT_EXECUTE statements. This
                     * information is used to route all COM_STMT_FETCH commands
                     * to the same server where the COM_STMT_EXECUTE was done. */
                    m_exec_map[stmt_id] = target;
                    MXS_INFO("COM_STMT_EXECUTE on %s: %s", target->name(), target->uri());
                }
            }
        }
        else if (can_retry_query() || m_is_replay_active)
        {
            retry_query(gwbuf_clone(querybuf));
            succp = true;
            MXS_INFO("Delaying routing: %s", extract_sql(querybuf).c_str());
        }
        else
        {
            MXS_ERROR("Could not find valid server for target type %s, closing "
                      "connection.",
                      STRTARGET(route_target));
        }
    }

    if (succp && m_config.connection_keepalive && !TARGET_IS_ALL(route_target))
    {
        handle_connection_keepalive(target);
    }

    return succp;
}

/**
 * Compress session command history
 *
 * This function removes data duplication by sharing buffers between session
 * commands that have identical data. Only one copy of the actual data is stored
 * for each unique session command.
 *
 * @param sescmd Executed session command
 */
void RWSplitSession::compress_history(mxs::SSessionCommand& sescmd)
{
    auto eq = [&](mxs::SSessionCommand& scmd) {
            return scmd->eq(*sescmd);
        };

    auto first = std::find_if(m_sescmd_list.begin(), m_sescmd_list.end(), eq);

    if (first != m_sescmd_list.end())
    {
        // Duplicate command, use a reference of the old command instead of duplicating it
        sescmd->mark_as_duplicate(**first);
    }
}

void RWSplitSession::continue_large_session_write(GWBUF* querybuf, uint32_t type)
{
    for (auto it = m_backends.begin(); it != m_backends.end(); it++)
    {
        SRWBackend& backend = *it;

        if (backend->in_use())
        {
            backend->continue_session_command(gwbuf_clone(querybuf));
        }
    }
}

/**
 * Execute in backends used by current router session.
 * Save session variable commands to router session property
 * struct. Thus, they can be replayed in backends which are
 * started and joined later.
 *
 * Suppress redundant OK packets sent by backends.
 *
 * The first OK packet is replied to the client.
 *
 * @param querybuf      GWBUF including the query to be routed
 * @param inst          Router instance
 * @param packet_type       Type of MySQL packet
 * @param qtype         Query type from query_classifier
 *
 * @return True if at least one backend is used and routing succeed to all
 * backends being used, otherwise false.
 *
 */
bool RWSplitSession::route_session_write(GWBUF* querybuf, uint8_t command, uint32_t type)
{
    /** The SessionCommand takes ownership of the buffer */
    uint64_t id = m_sescmd_count++;
    mxs::SSessionCommand sescmd(new mxs::SessionCommand(querybuf, id));
    bool expecting_response = mxs_mysql_command_will_respond(command);
    int nsucc = 0;
    uint64_t lowest_pos = id;

    if (expecting_response)
    {
        gwbuf_set_type(querybuf, GWBUF_TYPE_COLLECT_RESULT);
    }

    if (qc_query_is_type(type, QUERY_TYPE_PREPARE_NAMED_STMT)
        || qc_query_is_type(type, QUERY_TYPE_PREPARE_STMT))
    {
        m_qc.ps_store(querybuf, id);
    }
    else if (qc_query_is_type(type, QUERY_TYPE_DEALLOC_PREPARE))
    {
        m_qc.ps_erase(querybuf);
    }

    MXS_INFO("Session write, routing to all servers.");
    bool attempted_write = false;

    for (auto it = m_backends.begin(); it != m_backends.end(); it++)
    {
        SRWBackend& backend = *it;

        if (backend->in_use())
        {
            attempted_write = true;
            backend->append_session_command(sescmd);

            uint64_t current_pos = backend->next_session_command()->get_position();

            if (current_pos < lowest_pos)
            {
                lowest_pos = current_pos;
            }

            if (backend->execute_session_command())
            {
                nsucc += 1;
                mxb::atomic::add(&backend->server()->stats.packets, 1, mxb::atomic::RELAXED);
                m_router->server_stats(backend->server()).total++;
                m_router->server_stats(backend->server()).read++;

                if (expecting_response)
                {
                    m_expected_responses++;
                }

                MXS_INFO("Route query to %s: %s \t%s",
                         backend->is_master() ? "master" : "slave",
                         backend->name(),
                         backend->uri());
            }
            else
            {
                MXS_ERROR("Failed to execute session command in %s (%s)",
                          backend->name(),
                          backend->uri());
            }
        }
    }

    if (m_config.max_sescmd_history > 0 && m_sescmd_list.size() >= m_config.max_sescmd_history)
    {
        static bool warn_history_exceeded = true;
        if (warn_history_exceeded)
        {
            MXS_WARNING("Router session exceeded session command history limit. "
                        "Server reconnection is disabled and only servers with "
                        "consistent session state are used for the duration of"
                        "the session. To disable this warning and the session "
                        "command history, add `disable_sescmd_history=true` to "
                        "service '%s'. To increase the limit (currently %lu), add "
                        "`max_sescmd_history` to the same service and increase the value.",
                        m_router->service()->name,
                        m_config.max_sescmd_history);
            warn_history_exceeded = false;
        }

        m_config.disable_sescmd_history = true;
        m_config.max_sescmd_history = 0;
        m_sescmd_list.clear();
    }

    if (m_config.disable_sescmd_history)
    {
        /** Prune stored responses */
        ResponseMap::iterator it = m_sescmd_responses.lower_bound(lowest_pos);

        if (it != m_sescmd_responses.end())
        {
            m_sescmd_responses.erase(m_sescmd_responses.begin(), it);
        }
    }
    else
    {
        compress_history(sescmd);
        m_sescmd_list.push_back(sescmd);
    }

    if (nsucc)
    {
        m_sent_sescmd = id;

        if (!expecting_response)
        {
            /** The command doesn't generate a response so we increment the
             * completed session command count */
            m_recv_sescmd++;
        }
    }
    else
    {
        MXS_ERROR("Could not route session command: %s", attempted_write ? "Write to all backends failed" :
                  "All connections have failed");
    }

    return nsucc;
}

/**
 * Check if replication lag is below acceptable levels
 */
static inline bool rpl_lag_is_ok(SRWBackend& backend, int max_rlag)
{
    return max_rlag == MXS_RLAG_UNDEFINED || backend->server()->rlag <= max_rlag;
}

SRWBackend RWSplitSession::get_hinted_backend(char* name)
{
    SRWBackend rval;

    for (auto it = m_backends.begin(); it != m_backends.end(); it++)
    {
        auto& backend = *it;

        /** The server must be a valid slave, relay server, or master */
        if ((backend->in_use() || (can_recover_servers() && backend->can_connect()))
            && strcasecmp(name, backend->name()) == 0
            && (backend->is_slave() || backend->is_relay() || backend->is_master()))
        {
            rval = backend;
            break;
        }
    }

    return rval;
}

SRWBackend RWSplitSession::get_slave_backend(int max_rlag)
{
    // create a list of useable backends (includes masters, function name is a bit off),
    // then feed that list to compare.
    SRWBackendVector candidates;
    auto counts = get_slave_counts(m_backends, m_current_master);

    for (auto& backend : m_backends)
    {
<<<<<<< HEAD
        bool can_take_slave_into_use = backend->is_slave()
            && !backend->in_use()
            && can_recover_servers()
            && backend->can_connect()
            && counts.second < m_router->max_slave_count();

        bool master_or_slave = backend->is_master() || backend->is_slave();
        bool is_useable = backend->in_use() || can_take_slave_into_use;
        bool not_a_slacker = rpl_lag_is_ok(backend, max_rlag);

        bool server_is_candidate = master_or_slave && is_useable && not_a_slacker;

        if (server_is_candidate)
        {
            candidates.push_back(&backend);
=======
        for (SRWBackendList::iterator it = rses->backends.begin();
             it != rses->backends.end(); it++)
        {
            SRWBackend& backend = *it;

            if (backend->in_use() && strcasecmp(name, backend->name()) == 0)
            {
                /** The server is in use */
                return backend;
            }
>>>>>>> 62ce6c15
        }
    }

    SRWBackendVector::const_iterator rval = find_best_backend(candidates,
                                                              m_config.backend_select_fct,
                                                              m_config.master_accept_reads);

    return (rval == candidates.end()) ? SRWBackend() : **rval;
}

SRWBackend RWSplitSession::get_master_backend()
{
    SRWBackend rval;
    /** get root master from available servers */
    SRWBackend master = get_root_master(m_backends);

    if (master)
    {
        if (master->in_use() || (m_config.master_reconnection && master->can_connect()))
        {
            if (master->is_master())
            {
                rval = master;
            }
            else
            {
                MXS_ERROR("Server '%s' does not have the master state and "
                          "can't be chosen as the master.",
                          master->name());
            }
        }
        else
        {
            MXS_ERROR("Server '%s' is not in use and can't be chosen as the master.",
                      master->name());
        }
    }

    return rval;
}

SRWBackend RWSplitSession::get_last_used_backend()
{
    return m_prev_target ? m_prev_target : get_master_backend();
}

/**
 * Provide the router with a reference to a suitable backend
 *
 * @param rses     Pointer to router client session
 * @param btype    Backend type
 * @param name     Name of the backend which is primarily searched. May be NULL.
 * @param max_rlag Maximum replication lag
 * @param target   The target backend
 *
 * @return True if a backend was found
 */
SRWBackend RWSplitSession::get_target_backend(backend_type_t btype,
                                              char* name,
                                              int   max_rlag)
{
    /** Check whether using target_node as target SLAVE */
    if (m_target_node && session_trx_is_read_only(m_client->session))
    {
        return m_target_node;
    }

    SRWBackend rval;

    if (name)   /*< Choose backend by name from a hint */
    {
        mxb_assert(btype != BE_MASTER);
        btype = BE_SLAVE;
        rval = get_hinted_backend(name);
    }

    else if (btype == BE_SLAVE)
    {
        rval = get_slave_backend(max_rlag);
    }
    else if (btype == BE_MASTER)
    {
        rval = get_master_backend();
    }

    return rval;
}

/**
 * @brief Get the maximum replication lag for this router
 *
 * @param   rses    Router client session
 * @return  Replication lag from configuration or very large number
 */
int RWSplitSession::get_max_replication_lag()
{
    int conf_max_rlag;

    /** if there is no configured value, then longest possible int is used */
    if (m_config.max_slave_replication_lag > 0)
    {
        conf_max_rlag = m_config.max_slave_replication_lag;
    }
    else
    {
        conf_max_rlag = ~(1 << 31);
    }

    return conf_max_rlag;
}

/**
 * @brief Handle hinted target query
 *
 * One of the possible types of handling required when a request is routed
 *
 *  @param ses          Router session
 *  @param querybuf     Buffer containing query to be routed
 *  @param route_target Target for the query
 *  @param target_dcb   DCB for the target server
 *
 *  @return bool - true if succeeded, false otherwise
 */
SRWBackend RWSplitSession::handle_hinted_target(GWBUF* querybuf, route_target_t route_target)
{
    char* named_server = NULL;
    int rlag_max = MXS_RLAG_UNDEFINED;

    HINT* hint = querybuf->hint;

    while (hint != NULL)
    {
        if (hint->type == HINT_ROUTE_TO_NAMED_SERVER)
        {
            /**
             * Set the name of searched
             * backend server.
             */
            named_server = (char*)hint->data;
            MXS_INFO("Hint: route to server '%s'", named_server);
        }
        else if (hint->type == HINT_PARAMETER
                 && (strncasecmp((char*)hint->data,
                                 "max_slave_replication_lag",
                                 strlen("max_slave_replication_lag")) == 0))
        {
            int val = (int)strtol((char*)hint->value, (char**)NULL, 10);

            if (val != 0 || errno == 0)
            {
                /** Set max. acceptable replication lag value for backend srv */
                rlag_max = val;
                MXS_INFO("Hint: max_slave_replication_lag=%d", rlag_max);
            }
        }
        hint = hint->next;
    }   /*< while */

    if (rlag_max == MXS_RLAG_UNDEFINED)     /*< no rlag max hint, use config */
    {
        rlag_max = get_max_replication_lag();
    }

    /** target may be master or slave */
    backend_type_t btype = route_target & TARGET_SLAVE ? BE_SLAVE : BE_MASTER;

    /**
     * Search backend server by name or replication lag.
     * If it fails, then try to find valid slave or master.
     */
    SRWBackend target = get_target_backend(btype, named_server, rlag_max);

    if (!target)
    {
        if (TARGET_IS_NAMED_SERVER(route_target))
        {
            MXS_INFO("Was supposed to route to named server "
                     "%s but couldn't find the server in a "
                     "suitable state.",
                     named_server);
        }
        else if (TARGET_IS_RLAG_MAX(route_target))
        {
            MXS_INFO("Was supposed to route to server with "
                     "replication lag at most %d but couldn't "
                     "find such a slave.",
                     rlag_max);
        }
    }

    return target;
}

/**
 * Handle slave target type
 *
 * @param cmd     Command being executed
 * @param stmt_id Prepared statement ID
 *
 * @return The target backend if one was found
 */
SRWBackend RWSplitSession::handle_slave_is_target(uint8_t cmd, uint32_t stmt_id)
{
    int rlag_max = get_max_replication_lag();
    SRWBackend target;

    if (cmd == MXS_COM_STMT_FETCH)
    {
        /** The COM_STMT_FETCH must be executed on the same server as the
         * COM_STMT_EXECUTE was executed on */
        ExecMap::iterator it = m_exec_map.find(stmt_id);

        if (it != m_exec_map.end())
        {
            if (it->second->in_use())
            {
                target = it->second;
                MXS_INFO("COM_STMT_FETCH on %s", target->name());
            }
            else
            {
                MXS_ERROR("Old COM_STMT_EXECUTE target %s not in use, cannot "
                          "proceed with COM_STMT_FETCH",
                          it->second->name());
            }
        }
        else
        {
            MXS_WARNING("Unknown statement ID %u used in COM_STMT_FETCH", stmt_id);
        }
    }
    else
    {
        target = get_target_backend(BE_SLAVE, NULL, rlag_max);
    }

    if (target)
    {
        mxb::atomic::add(&m_router->stats().n_slave, 1, mxb::atomic::RELAXED);
        m_router->server_stats(target->server()).read++;
        mxb_assert(target->in_use() || target->can_connect());
    }
    else
    {
        MXS_INFO("Was supposed to route to slave but finding suitable one failed.");
    }

    return target;
}

/**
 * @brief Log master write failure
 */
void RWSplitSession::log_master_routing_failure(bool found,
                                                SRWBackend& old_master,
                                                SRWBackend& curr_master)
{
    /** Both backends should either be empty, not connected or the DCB should
     * be a backend (the last check is slightly redundant). */
    mxb_assert(!old_master || !old_master->in_use()
               || old_master->dcb()->dcb_role == DCB_ROLE_BACKEND_HANDLER);
    mxb_assert(!curr_master || !curr_master->in_use()
               || curr_master->dcb()->dcb_role == DCB_ROLE_BACKEND_HANDLER);
    char errmsg[MAX_SERVER_ADDRESS_LEN * 2 + 100];      // Extra space for error message

    if (!found)
    {
        sprintf(errmsg, "Could not find a valid master connection");
    }
    else if (old_master && curr_master && old_master->in_use())
    {
        /** We found a master but it's not the same connection */
        mxb_assert(old_master != curr_master);
        sprintf(errmsg,
                "Master server changed from '%s' to '%s'",
                old_master->name(),
                curr_master->name());
    }
    else if (old_master && old_master->in_use())
    {
        // TODO: Figure out if this is an impossible situation
        mxb_assert(!curr_master);
        /** We have an original master connection but we couldn't find it */
        sprintf(errmsg,
                "The connection to master server '%s' is not available",
                old_master->name());
    }
    else
    {
        /** We never had a master connection, the session must be in read-only mode */
        if (m_config.master_failure_mode != RW_FAIL_INSTANTLY)
        {
            sprintf(errmsg,
                    "Session is in read-only mode because it was created "
                    "when no master was available");
        }
        else
        {
            mxb_assert(old_master && !old_master->in_use());
            sprintf(errmsg,
                    "Was supposed to route to master but the master connection is %s",
                    old_master->is_closed() ? "closed" : "not in a suitable state");
            mxb_assert(old_master->is_closed());
        }
    }

    MXS_WARNING("[%s] Write query received from %s@%s. %s. Closing client connection.",
                m_router->service()->name,
                m_client->user,
                m_client->remote,
                errmsg);
}

bool RWSplitSession::should_replace_master(SRWBackend& target)
{
    return m_config.master_reconnection
           &&   // We have a target server and it's not the current master
           target && target != m_current_master
           &&   // We are not inside a transaction (also checks for autocommit=1)
           (!session_trx_is_active(m_client->session) || m_is_replay_active)
           &&   // We are not locked to the old master
           !is_locked_to_master();
}

void RWSplitSession::replace_master(SRWBackend& target)
{
    m_current_master = target;

    m_qc.master_replaced();
}

bool RWSplitSession::should_migrate_trx(SRWBackend& target)
{
    return m_config.transaction_replay
           &&   // We have a target server and it's not the current master
           target && target != m_current_master
           &&   // Transaction replay is not active (replay is only attempted once)
           !m_is_replay_active
           &&   // We have an open transaction
           session_trx_is_active(m_client->session)
           &&   // The transaction can be replayed
           m_can_replay_trx;
}

/**
 * @brief Handle master is the target
 *
 * One of the possible types of handling required when a request is routed
 *
 *  @param inst         Router instance
 *  @param ses          Router session
 *  @param target_dcb   DCB for the target server
 *
 *  @return bool - true if succeeded, false otherwise
 */
bool RWSplitSession::handle_master_is_target(SRWBackend* dest)
{
    SRWBackend target = get_target_backend(BE_MASTER, NULL, MXS_RLAG_UNDEFINED);
    bool succp = true;

    if (should_replace_master(target))
    {
        MXS_INFO("Replacing old master '%s' with new master '%s'",
                 m_current_master ?
                 m_current_master->name() : "<no previous master>",
                 target->name());
        replace_master(target);
    }

    if (target && target == m_current_master)
    {
        mxb::atomic::add(&m_router->stats().n_master, 1, mxb::atomic::RELAXED);
        m_router->server_stats(target->server()).write++;
    }
    else
    {
        succp = false;
        /** The original master is not available, we can't route the write */
        if (m_config.master_failure_mode == RW_ERROR_ON_WRITE)
        {
            succp = send_readonly_error(m_client);

            if (m_current_master && m_current_master->in_use())
            {
                m_current_master->close();
            }
        }
        else if (!m_config.delayed_retry
                 || m_retry_duration >= m_config.delayed_retry_timeout)
        {
            // Cannot retry the query, log a message that routing has failed
            log_master_routing_failure(succp, m_current_master, target);
        }
    }

    if (!m_config.strict_multi_stmt && !m_config.strict_sp_calls
        && m_target_node == m_current_master)
    {
        /** Reset the forced node as we're in relaxed multi-statement mode */
        m_target_node.reset();
    }

    *dest = target;
    return succp;
}

/*
 * Add a wait gitd query in front of user's query to achive causal read;
 *
 * @param inst   RWSplit
 * @param rses   RWSplitSession
 * @param server SERVER
 * @param origin origin send buffer
 * @return       A new buffer contains wait statement and origin query
 */
GWBUF* RWSplitSession::add_prefix_wait_gtid(SERVER* server, GWBUF* origin)
{

    /**
     * Pack wait function and client query into a multistatments will save a round trip latency,
     * and prevent the client query being executed on timeout.
     * For example:
     * SET @maxscale_secret_variable=(SELECT CASE WHEN MASTER_GTID_WAIT('232-1-1', 10) = 0
     * THEN 1 ELSE (SELECT 1 FROM INFORMATION_SCHEMA.ENGINES) END); SELECT * FROM `city`;
     * when MASTER_GTID_WAIT('232-1-1', 0.05) == 1 (timeout), it will return
     * an error, and SELECT * FROM `city` will not be executed, then we can retry
     * on master;
     **/

    GWBUF* rval = origin;
    const char* wait_func = (server->server_type == SERVER_TYPE_MARIADB) ?
        MARIADB_WAIT_GTID_FUNC : MYSQL_WAIT_GTID_FUNC;
    const char* gtid_wait_timeout = m_config.causal_reads_timeout.c_str();
    const char* gtid_position = m_gtid_pos.c_str();

    /* Create a new buffer to store prefix sql */
    size_t prefix_len = strlen(gtid_wait_stmt) + strlen(gtid_position)
        + strlen(gtid_wait_timeout) + strlen(wait_func);

    // Only do the replacement if it fits into one packet
    if (gwbuf_length(origin) + prefix_len < GW_MYSQL_MAX_PACKET_LEN + MYSQL_HEADER_LEN)
    {
        char prefix_sql[prefix_len];
        snprintf(prefix_sql, prefix_len, gtid_wait_stmt, wait_func, gtid_position, gtid_wait_timeout);
        GWBUF* prefix_buff = modutil_create_query(prefix_sql);

        /* Trim origin to sql, Append origin buffer to the prefix buffer */
        uint8_t header[MYSQL_HEADER_LEN];
        gwbuf_copy_data(origin, 0, MYSQL_HEADER_LEN, header);
        /* Command length = 1 */
        size_t origin_sql_len = MYSQL_GET_PAYLOAD_LEN(header) - 1;
        /* Trim mysql header and command */
        origin = gwbuf_consume(origin, MYSQL_HEADER_LEN + 1);
        rval = gwbuf_append(prefix_buff, origin);

        /* Modify totol length: Prefix sql len + origin sql len + command len */
        size_t new_payload_len = strlen(prefix_sql) + origin_sql_len + 1;
        gw_mysql_set_byte3(GWBUF_DATA(rval), new_payload_len);
    }

    return rval;
}

/**
 * @brief Handle writing to a target server
 *
 *  @return True on success
 */
bool RWSplitSession::handle_got_target(GWBUF* querybuf, SRWBackend& target, bool store)
{
    mxb_assert(target->in_use());
    /**
     * If the transaction is READ ONLY set forced_node to this backend.
     * This SLAVE backend will be used until the COMMIT is seen.
     */
    if (!m_target_node && session_trx_is_read_only(m_client->session))
    {
        m_target_node = target;
    }

    MXS_INFO("Route query to %s: %s \t%s <",
             target->is_master() ? "master" : "slave",
             target->name(),
             target->uri());

    /** The session command cursor must not be active */
    mxb_assert(!target->has_session_commands());

    mxs::Backend::response_type response = mxs::Backend::NO_RESPONSE;
    uint8_t cmd = mxs_mysql_get_command(querybuf);
    GWBUF* send_buf = gwbuf_clone(querybuf);

    if (m_config.causal_reads && cmd == COM_QUERY && !m_gtid_pos.empty()
        && target->is_slave())
    {
        // Perform the causal read only when the query is routed to a slave
        send_buf = add_prefix_wait_gtid(target->server(), send_buf);
        m_wait_gtid = WAITING_FOR_HEADER;
    }

    if (m_qc.load_data_state() != QueryClassifier::LOAD_DATA_ACTIVE
        && !m_qc.large_query() && mxs_mysql_command_will_respond(cmd))
    {
        response = mxs::Backend::EXPECT_RESPONSE;
    }

    bool large_query = is_large_query(querybuf);

    /**
     * We should not be routing a query to a server that is busy processing a result.
     *
     * TODO: This effectively disables pipelining of queries, very bad for batch insert performance. Replace
     *       with proper, per server tracking of which responses need to be sent to the client. This would
     *       also solve MXS-2009 by speeding up session commands.
     */
    mxb_assert(target->get_reply_state() == REPLY_STATE_DONE || m_qc.large_query());

    /**
     * If we are starting a new query, we use RWBackend::write, otherwise we use
     * RWBackend::continue_write to continue an ongoing query. RWBackend::write
     * will do the replacement of PS IDs which must not be done if we are
     * continuing an ongoing query.
     */
    bool success = !m_qc.large_query() ?
        target->write(send_buf, response) :
        target->continue_write(send_buf);

    if (success)
    {
        if (store)
        {
            m_current_query.copy_from(querybuf);
        }

        mxb::atomic::add(&m_router->stats().n_queries, 1, mxb::atomic::RELAXED);
        mxb::atomic::add(&target->server()->stats.packets, 1, mxb::atomic::RELAXED);
        m_router->server_stats(target->server()).total++;

        if (!m_qc.large_query() && response == mxs::Backend::EXPECT_RESPONSE)
        {
            /** The server will reply to this command */
            m_expected_responses++;

            if (m_qc.load_data_state() == QueryClassifier::LOAD_DATA_END)
            {
                /** The final packet in a LOAD DATA LOCAL INFILE is an empty packet
                 * to which the server responds with an OK or an ERR packet */
                mxb_assert(gwbuf_length(querybuf) == 4);
                m_qc.set_load_data_state(QueryClassifier::LOAD_DATA_INACTIVE);
                session_set_load_active(m_pSession, false);
            }
        }

        m_qc.set_large_query(large_query);

        // Store the current target
        m_prev_target = target;

        /**
         * If a READ ONLY transaction is ending set forced_node to NULL
         */
        if (m_target_node
            && session_trx_is_read_only(m_client->session)
            && session_trx_is_ending(m_client->session))
        {
            m_target_node.reset();
        }
        return true;
    }
    else
    {
        MXS_ERROR("Routing query failed.");
        return false;
    }
}<|MERGE_RESOLUTION|>--- conflicted
+++ resolved
@@ -543,8 +543,7 @@
 
         /** The server must be a valid slave, relay server, or master */
         if ((backend->in_use() || (can_recover_servers() && backend->can_connect()))
-            && strcasecmp(name, backend->name()) == 0
-            && (backend->is_slave() || backend->is_relay() || backend->is_master()))
+            && strcasecmp(name, backend->name()) == 0)
         {
             rval = backend;
             break;
@@ -563,7 +562,6 @@
 
     for (auto& backend : m_backends)
     {
-<<<<<<< HEAD
         bool can_take_slave_into_use = backend->is_slave()
             && !backend->in_use()
             && can_recover_servers()
@@ -579,18 +577,6 @@
         if (server_is_candidate)
         {
             candidates.push_back(&backend);
-=======
-        for (SRWBackendList::iterator it = rses->backends.begin();
-             it != rses->backends.end(); it++)
-        {
-            SRWBackend& backend = *it;
-
-            if (backend->in_use() && strcasecmp(name, backend->name()) == 0)
-            {
-                /** The server is in use */
-                return backend;
-            }
->>>>>>> 62ce6c15
         }
     }
 
