--- conflicted
+++ resolved
@@ -130,52 +130,6 @@
         return m_qc;
     }
 
-<<<<<<< HEAD
-=======
-    // TODO: Make member variables private
-    mxs::SRWBackendList m_backends;             /**< List of backend servers */
-    mxs::SRWBackend     m_current_master;       /**< Current master server */
-    mxs::SRWBackend     m_target_node;          /**< The currently locked target node */
-    mxs::SRWBackend     m_prev_target;          /**< The previous target where a query was sent */
-    Config              m_config;               /**< Configuration for this session */
-    int                 m_last_keepalive_check; /**< When the last ping was done */
-    int                 m_nbackends;            /**< Number of backend servers (obsolete) */
-    DCB*                m_client;               /**< The client DCB */
-    uint64_t            m_sescmd_count;         /**< Number of executed session commands (starts from 1) */
-    int                 m_expected_responses;   /**< Number of expected responses to the current
-                                                 * query */
-    GWBUF*                  m_query_queue;      /**< Queued commands waiting to be executed */
-    RWSplit*                m_router;           /**< The router instance */
-    mxs::SessionCommandList m_sescmd_list;      /**< List of executed session commands */
-    ResponseMap             m_sescmd_responses; /**< Response to each session command */
-    SlaveResponseList       m_slave_responses;  /**< Slaves that replied before the master */
-    uint64_t                m_sent_sescmd;      /**< ID of the last sent session command*/
-    uint64_t                m_recv_sescmd;      /**< ID of the most recently completed session
-                                                 * command */
-    ExecMap         m_exec_map;                 /**< Map of COM_STMT_EXECUTE statement IDs to
-                                                 * Backends */
-    std::string          m_gtid_pos;            /**< Gtid position for causal read */
-    wait_gtid_state      m_wait_gtid;           /**< State of MASTER_GTID_WAIT reply */
-    uint32_t             m_next_seq;            /**< Next packet's sequence number */
-    mxs::QueryClassifier m_qc;                  /**< The query classifier. */
-    uint64_t             m_retry_duration;      /**< Total time spent retrying queries */
-    mxs::Buffer          m_current_query;       /**< Current query being executed */
-    Trx                  m_trx;                 /**< Current transaction */
-    bool                 m_is_replay_active;    /**< Whether we are actively replaying a
-                                                 * transaction */
-    bool        m_can_replay_trx;               /**< Whether the transaction can be replayed */
-    Trx         m_replayed_trx;                 /**< The transaction we are replaying */
-    mxs::Buffer m_interrupted_query;            /**< Query that was interrupted mid-transaction. */
-    Trx         m_orig_trx;                     /**< The backup of the transaction we're replaying */
-    mxs::Buffer m_orig_stmt;                    /**< The backup of the statement that was interrupted */
-
-    otrx_state m_otrx_state = OTRX_INACTIVE;    /**< Optimistic trx state*/
-
-    SrvStatMap& m_server_stats;     /**< The server stats local to this thread, cached in the session object.
-                                     * This avoids the lookup involved in getting the worker-local value from
-                                     * the worker's container.*/
-
->>>>>>> 08dd55a2
 private:
     RWSplitSession(RWSplit* instance,
                    MXS_SESSION* session,
@@ -324,7 +278,7 @@
     int              m_last_keepalive_check;    /**< When the last ping was done */
     int              m_nbackends;               /**< Number of backend servers (obsolete) */
     DCB*             m_client;                  /**< The client DCB */
-    uint64_t         m_sescmd_count;            /**< Number of executed session commands */
+    uint64_t         m_sescmd_count;            /**< Number of executed session commands (starts from 1) */
     int              m_expected_responses;      /**< Number of expected responses to the current
                                                  * query */
     GWBUF*                  m_query_queue;      /**< Queued commands waiting to be executed */
