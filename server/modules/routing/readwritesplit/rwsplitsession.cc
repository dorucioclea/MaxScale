/*
 * Copyright (c) 2016 MariaDB Corporation Ab
 *
 * Use of this software is governed by the Business Source License included
 * in the LICENSE.TXT file and at www.mariadb.com/bsl11.
 *
 * Change Date: 2023-12-18
 *
 * On the date above, in accordance with the Business Source License, use
 * of this software will be governed by version 2 or later of the General
 * Public License.
 */

#include "rwsplitsession.hh"

#include <cmath>
#include <mysqld_error.h>
#include <maxscale/modutil.hh>
#include <maxscale/poll.hh>
#include <maxscale/clock.h>

using namespace maxscale;
using namespace std::chrono;

RWSplitSession::RWSplitSession(RWSplit* instance, MXS_SESSION* session, mxs::SRWBackends backends)
    : mxs::RouterSession(session)
    , m_backends(std::move(backends))
    , m_raw_backends(sptr_vec_to_ptr_vec(m_backends))
    , m_current_master(nullptr)
    , m_target_node(nullptr)
    , m_prev_target(nullptr)
    , m_config(instance->config())
    , m_session(session)
    , m_sescmd_count(1)
    , m_expected_responses(0)
    , m_last_keepalive_check(maxbase::Clock::now(maxbase::NowType::EPollTick))
    , m_router(instance)
    , m_sent_sescmd(0)
    , m_recv_sescmd(0)
    , m_gtid_pos("")
    , m_wait_gtid(NONE)
    , m_next_seq(0)
    , m_qc(this, session, m_config.use_sql_variables_in)
    , m_retry_duration(0)
    , m_is_replay_active(false)
    , m_can_replay_trx(true)
    , m_server_stats(instance->local_server_stats())
{
    if (m_config.rw_max_slave_conn_percent)
    {
        int n_conn = 0;
        double pct = (double)m_config.rw_max_slave_conn_percent / 100.0;
        n_conn = MXS_MAX(floor((double)m_backends.size() * pct), 1);
        m_config.max_slave_connections = n_conn;
    }
}

RWSplitSession* RWSplitSession::create(RWSplit* router, MXS_SESSION* session, const Endpoints& endpoints)
{
    RWSplitSession* rses = NULL;

    if (router->have_enough_servers())
    {
        SRWBackends backends = RWBackend::from_endpoints(endpoints);

        if ((rses = new(std::nothrow) RWSplitSession(router, session, std::move(backends))))
        {
            if (rses->open_connections())
            {
                mxb::atomic::add(&router->stats().n_sessions, 1, mxb::atomic::RELAXED);
            }
            else
            {
                delete rses;
                rses = nullptr;
            }
        }
    }

    return rses;
}

void close_all_connections(PRWBackends& backends)
{
    for (auto& backend : backends)
    {
        if (backend->in_use())
        {
            backend->close();
        }
    }
}

void RWSplitSession::close()
{
    close_all_connections(m_raw_backends);
    m_current_query.reset();

    for (auto& backend : m_raw_backends)
    {
        m_server_stats[backend->target()].update(backend->session_timer().split(),
                                                 backend->select_timer().total(),
                                                 backend->num_selects());
    }
}

int32_t RWSplitSession::routeQuery(GWBUF* querybuf)
{
    if (!querybuf)
    {
        MXS_ERROR("MXS-2585: Null buffer passed to routeQuery, closing session");
        mxb_assert(!true);
        return 0;
    }

    mxb_assert(GWBUF_IS_CONTIGUOUS(querybuf));
    int rval = 0;

    if (m_is_replay_active && !GWBUF_IS_REPLAYED(querybuf))
    {
        MXS_INFO("New %s received while transaction replay is active: %s",
                 STRPACKETTYPE(GWBUF_DATA(querybuf)[4]),
                 mxs::extract_sql(querybuf).c_str());
        m_query_queue.emplace_back(querybuf);
        return 1;
    }

    if ((m_query_queue.empty() || GWBUF_IS_REPLAYED(querybuf)) && can_route_queries())
    {
        /** Gather the information required to make routing decisions */
        if (!m_qc.large_query())
        {
            if (m_qc.load_data_state() == QueryClassifier::LOAD_DATA_INACTIVE
                && session_is_load_active(m_session))
            {
                m_qc.set_load_data_state(QueryClassifier::LOAD_DATA_ACTIVE);
            }

            m_qc.update_route_info(get_current_target(), querybuf);
        }

        /** No active or pending queries */
        if (route_single_stmt(querybuf))
        {
            rval = 1;
        }
    }
    else
    {
        // Already busy executing a query, put the query in a queue and route it later
        MXS_INFO("Storing query (len: %d cmd: %0x), expecting %d replies to current command: %s",
                 gwbuf_length(querybuf), GWBUF_DATA(querybuf)[4], m_expected_responses,
                 mxs::extract_sql(querybuf, 1024).c_str());
        mxb_assert(m_expected_responses == 1 || !m_query_queue.empty());

        m_query_queue.emplace_back(querybuf);
        querybuf = NULL;
        rval = 1;
        mxb_assert(m_expected_responses == 1);
    }

    if (querybuf != NULL)
    {
        gwbuf_free(querybuf);
    }

    return rval;
}

/**
 * @brief Route a stored query
 *
 * When multiple queries are executed in a pipeline fashion, the readwritesplit
 * stores the extra queries in a queue. This queue is emptied after reading a
 * reply from the backend server.
 *
 * @param rses Router client session
 * @return True if a stored query was routed successfully
 */
bool RWSplitSession::route_stored_query()
{
    bool rval = true;

    /** Loop over the stored statements as long as the routeQuery call doesn't
     * append more data to the queue. If it appends data to the queue, we need
     * to wait for a response before attempting another reroute */
    while (!m_query_queue.empty())
    {
        MXS_INFO(">>> Routing stored queries");
        auto query = std::move(m_query_queue.front());
        m_query_queue.pop_front();

        if (!query.get())
        {
            MXS_ALERT("MXS-2464: Query in query queue unexpectedly null. Queue has %lu queries left.",
                      m_query_queue.size());
            mxb_assert(!true);
            continue;
        }

        /** Store the query queue locally for the duration of the routeQuery call.
         * This prevents recursive calls into this function. */
        decltype(m_query_queue) temp_storage;
        temp_storage.swap(m_query_queue);

        if (!routeQuery(query.release()))
        {
            rval = false;
            MXS_ERROR("Failed to route queued query.");
        }

        MXS_INFO("<<< Stored queries routed");

        if (m_query_queue.empty())
        {
            /** Query successfully routed and no responses are expected */
            m_query_queue.swap(temp_storage);
        }
        else
        {
            /**
             * Routing was stopped, we need to wait for a response before retrying.
             * temp_storage holds the tail end of the queue and m_query_queue contains the query we attempted
             * to route.
             */
            mxb_assert(m_query_queue.size() == 1);
            temp_storage.push_front(std::move(m_query_queue.front()));
            m_query_queue = std::move(temp_storage);
            break;
        }
    }

    return rval;
}

/**
 * @bref discard the result of MASTER_GTID_WAIT statement
 *
 * The result will be an error or an OK packet.
 *
 * @param buffer Original reply buffer
 *
 * @return Any data after the ERR/OK packet, NULL for no data
 */
GWBUF* RWSplitSession::discard_master_wait_gtid_result(GWBUF* buffer)
{
    uint8_t header_and_command[MYSQL_HEADER_LEN + 1];
    gwbuf_copy_data(buffer, 0, MYSQL_HEADER_LEN + 1, header_and_command);

    if (MYSQL_GET_COMMAND(header_and_command) == MYSQL_REPLY_OK)
    {
        // MASTER_WAIT_GTID is complete, discard the OK packet or return the ERR packet
        m_wait_gtid = UPDATING_PACKETS;

        // Discard the OK packet and start updating sequence numbers
        uint8_t packet_len = MYSQL_GET_PAYLOAD_LEN(header_and_command) + MYSQL_HEADER_LEN;
        m_next_seq = 1;
        buffer = gwbuf_consume(buffer, packet_len);
    }
    else if (MYSQL_GET_COMMAND(header_and_command) == MYSQL_REPLY_ERR)
    {
        // The MASTER_WAIT_GTID command failed and no further packets will come
        m_wait_gtid = RETRYING_ON_MASTER;
    }

    return buffer;
}

/**
 * @bref After discarded the wait result, we need correct the seqence number of every packet
 *
 * @param buffer origin reply buffer
 * @param proto  MySQLProtocol
 *
 */
void RWSplitSession::correct_packet_sequence(GWBUF* buffer)
{
    uint8_t header[3];
    uint32_t offset = 0;

    while (gwbuf_copy_data(buffer, offset, 3, header) == 3)
    {
        uint32_t packet_len = MYSQL_GET_PAYLOAD_LEN(header) + MYSQL_HEADER_LEN;
        uint8_t* seq = gwbuf_byte_pointer(buffer, offset + MYSQL_SEQ_OFFSET);
        *seq = m_next_seq++;
        offset += packet_len;
    }
}

static bool connection_was_killed(GWBUF* buffer)
{
    bool rval = false;

    if (mxs_mysql_is_err_packet(buffer))
    {
        uint8_t buf[2];
        // First two bytes after the 0xff byte are the error code
        gwbuf_copy_data(buffer, MYSQL_HEADER_LEN + 1, 2, buf);
        uint16_t errcode = gw_mysql_get_byte2(buf);
        rval = errcode == ER_CONNECTION_KILLED;
    }

    return rval;
}

GWBUF* RWSplitSession::handle_causal_read_reply(GWBUF* writebuf, const mxs::Reply& reply, RWBackend* backend)
{
    if (m_config.causal_reads)
    {
        if (reply.is_ok() && backend == m_current_master)
        {
            auto gtid = reply.get_variable(MXS_LAST_GTID);

            if (!gtid.empty())
            {
                if (m_config.causal_reads_mode == CausalReadsMode::LOCAL)
                {
                    m_gtid_pos = gtid;
                }
                else
                {
                    m_router->set_last_gtid(gtid);
                }
            }
        }

        if (m_wait_gtid == WAITING_FOR_HEADER)
        {
            writebuf = discard_master_wait_gtid_result(writebuf);
        }

        if (m_wait_gtid == UPDATING_PACKETS && writebuf)
        {
            correct_packet_sequence(writebuf);
        }
    }

    return writebuf;
}

void RWSplitSession::trx_replay_next_stmt()
{
    if (m_replayed_trx.have_stmts())
    {
        // More statements to replay, pop the oldest one and execute it
        GWBUF* buf = m_replayed_trx.pop_stmt();
        MXS_INFO("Replaying: %s", mxs::extract_sql(buf, 1024).c_str());
        retry_query(buf, 0);
    }
    else
    {
        // No more statements to execute
        m_is_replay_active = false;
        mxb::atomic::add(&m_router->stats().n_trx_replay, 1, mxb::atomic::RELAXED);
        m_num_trx_replays = 0;

        if (!m_replayed_trx.empty())
        {
            // Check that the checksums match.
            SHA1Checksum chksum = m_trx.checksum();
            chksum.finalize();

            if (chksum == m_replayed_trx.checksum())
            {
                MXS_INFO("Checksums match, replay successful.");

                if (m_interrupted_query.get())
                {
                    MXS_INFO("Resuming execution: %s", mxs::extract_sql(m_interrupted_query.get()).c_str());
                    retry_query(m_interrupted_query.release(), 0);
                }
                else if (!m_query_queue.empty())
                {
                    route_stored_query();
                }
            }
            else
            {
                MXS_INFO("Checksum mismatch, transaction replay failed. Closing connection.");
                GWBUF* buf = modutil_create_mysql_err_msg(1, 0, 1927, "08S01",
                                                          "Transaction checksum mismatch encountered "
                                                          "when replaying transaction.");

                m_session->kill(buf);

                // Turn the replay flag back on to prevent queries from getting routed before the hangup we
                // just added is processed. For example, this can happen if the error is sent and the client
                // manages to send a COM_QUIT that gets processed before the fake hangup event.
                m_is_replay_active = true;
            }
        }
        else
        {
            /**
             * The transaction was "empty". This means that the start of the transaction
             * did not finish before we started the replay process.
             *
             * The transaction that is being currently replayed has a result,
             * whereas the original interrupted transaction had none. Due to this,
             * the checksums would not match if they were to be compared.
             */
            mxb_assert_message(!m_interrupted_query.get(), "Interrupted query should be empty");
        }
    }
}

void RWSplitSession::manage_transactions(RWBackend* backend, GWBUF* writebuf, const mxs::Reply& reply)
{
    if (m_otrx_state == OTRX_ROLLBACK)
    {
        /** This is the response to the ROLLBACK. If it fails, we must close
         * the connection. The replaying of the transaction can continue
         * regardless of the ROLLBACK result. */
        mxb_assert(backend == m_prev_target);

        if (!mxs_mysql_is_ok_packet(writebuf))
        {
            m_session->kill();
        }
    }
    else if (m_config.transaction_replay && m_can_replay_trx && trx_is_open())
    {
        if (!backend->has_session_commands())
        {
            /**
             * Session commands are tracked separately from the transaction.
             * We must not put any response to a session command into
             * the transaction as they are tracked separately.
             *
             * TODO: It might be wise to include the session commands to guarantee
             * that the session state during the transaction replay remains
             * consistent if the state change in the middle of the transaction
             * is intentional.
             */

            size_t size {m_trx.size() + m_current_query.length()};
            // A transaction is open and it is eligible for replaying
            if (size < m_config.trx_max_size)
            {
                /** Transaction size is OK, store the statement for replaying and
                 * update the checksum of the result */
                m_trx.add_result(writebuf);

                if (m_current_query.get())
                {
                    if (m_qc.current_route_info().target() == TARGET_ALL)
                    {
                        m_trx_sescmd.emplace_back(m_current_query, mxs::Buffer(gwbuf_clone(writebuf)), reply);
                    }

                    // Add the statement to the transaction once the first part of the result is received.
                    m_trx.add_stmt(m_current_query.release());
                }
            }
            else
            {
                MXS_INFO("Transaction is too big (%lu bytes), can't replay if it fails.", size);
                m_current_query.reset();
                m_trx.close();
                m_trx_sescmd.clear();
                m_can_replay_trx = false;
            }
        }
    }
    else if (m_wait_gtid == RETRYING_ON_MASTER)
    {
        // We're retrying the query on the master and we need to keep the current query
    }
    else
    {
        /** Normal response, reset the currently active query. This is done before
         * the whole response is complete to prevent it from being retried
         * in case the connection breaks in the middle of a resultset. */
        m_current_query.reset();
    }
}

namespace
{

bool server_is_shutting_down(GWBUF* writebuf)
{
    uint64_t err = mxs_mysql_get_mysql_errno(writebuf);
    return err == ER_SERVER_SHUTDOWN || err == ER_NORMAL_SHUTDOWN || err == ER_SHUTDOWN_COMPLETE;
}

mxs::Buffer::iterator skip_packet(mxs::Buffer::iterator it)
{
    uint32_t len = *it++;
    len |= (*it++) << 8;
    len |= (*it++) << 16;
    it.advance(len + 1);    // Payload length plus the fourth header byte (packet sequence)
    return it;
}

GWBUF* erase_last_packet(GWBUF* input)
{
    mxs::Buffer buf(input);
    auto it = buf.begin();
    auto end = it;

    while ((end = skip_packet(it)) != buf.end())
    {
        it = end;
    }

    buf.erase(it, end);
    return buf.release();
}
}

void RWSplitSession::close_stale_connections()
{
    auto current_rank = get_current_rank();

    for (auto& backend : m_raw_backends)
    {
        if (backend->in_use())
        {
            auto server = backend->target();

            if (!server->is_usable())
            {
                if (backend == m_current_master
                    && can_continue_using_master(m_current_master)
                    && !trx_is_ending())
                {
                    MXS_INFO("Keeping connection to '%s' open until transaction ends", backend->name());
                }
                else
                {
                    MXS_INFO("Discarding connection to '%s': Server is in maintenance", backend->name());
                    backend->close();
                }
            }
            else if (server->rank() != current_rank)
            {
                MXS_INFO("Discarding connection to '%s': Server has rank %ld and current rank is %ld",
                         backend->name(), backend->target()->rank(), current_rank);
                backend->close();
            }
        }
    }
}

bool is_wsrep_error(const mxs::Error& error)
{
    return error.code() == 1047 && error.sql_state() == "08S01"
           && error.message() == "WSREP has not yet prepared node for application use";
}

bool RWSplitSession::handle_ignorable_error(RWBackend* backend, const mxs::Error& error)
{
    if (backend->has_session_commands())
    {
        // Never bypass errors for session commands. TODO: Check whether it would make sense to do so.
        return false;
    }

    mxb_assert(trx_is_open() || can_retry_query());
    mxb_assert(m_expected_responses == 1);

    bool ok = false;

    MXS_INFO("%s: %s", error.is_rollback() ?
             "Server triggered transaction rollback, replaying transaction" :
             "WSREP not ready, retrying query", error.message().c_str());

    if (trx_is_open())
    {
        ok = start_trx_replay();
    }
    else
    {
        static bool warn_unexpected_rollback = true;

        if (!is_wsrep_error(error) && warn_unexpected_rollback)
        {
            MXS_WARNING("Expected a WSREP error but got a transaction rollback error: %d, %s",
                        error.code(), error.message().c_str());
            warn_unexpected_rollback = false;
        }

        if (backend == m_current_master)
        {
            if (can_retry_query())
            {
                ok = retry_master_query(backend);
            }
        }
        else if (m_config.retry_failed_reads)
        {
            ok = true;
            retry_query(m_current_query.release());
        }
    }

    if (ok)
    {
        backend->ack_write();
        m_expected_responses--;
        session_reset_server_bookkeeping(m_pSession);
    }

    return ok;
}

bool RWSplitSession::finish_causal_read()
{
    bool rval = true;

    if (m_config.causal_reads)
    {
        if (m_wait_gtid == RETRYING_ON_MASTER)
        {
            // Retry the query on the master
            GWBUF* buf = m_current_query.release();
            buf->hint = hint_create_route(buf->hint, HINT_ROUTE_TO_MASTER, NULL);
            retry_query(buf, 0);
            rval = false;
        }

        // The reply should never be complete while we are still waiting for the header.
        mxb_assert(m_wait_gtid != WAITING_FOR_HEADER);
        m_wait_gtid = NONE;
    }

    return rval;
}

void RWSplitSession::finish_transaction(mxs::RWBackend* backend)
{
    MXS_INFO("Transaction complete");
    m_trx.close();
    m_can_replay_trx = true;

    for (auto& a : m_trx_sescmd)
    {
        auto sescmd = create_sescmd(a.statement.release());

        // Add it to the history list so that it will be executed on reconnection
        m_sescmd_list.push_back(sescmd);

        // Add it to all backends so that existing connections apply it
        for (auto a : m_raw_backends)
        {
            a->append_session_command(sescmd);

            // Execute it on all the other servers
            if (a != backend && a->in_use() && !a->is_waiting_result())
            {
                a->execute_session_command();
            }
        }

        // Make this backend the pre-assigned replier and complete the session command with the stored result
        m_sescmd_replier = backend;
        ++m_sent_sescmd;
        ++m_expected_responses;

        GWBUF* buf = a.result.release();
        process_sescmd_response(backend, &buf, a.reply);
        gwbuf_free(buf);
    }

    m_trx_sescmd.clear();
}

void RWSplitSession::clientReply(GWBUF* writebuf, const mxs::ReplyRoute& down, const mxs::Reply& reply)
{
    RWBackend* backend = static_cast<RWBackend*>(down.back()->get_userdata());

    if ((writebuf = handle_causal_read_reply(writebuf, reply, backend)) == NULL)
    {
        return;     // Nothing to route, return
    }

    const auto& error = reply.error();

    if (error.is_unexpected_error())
    {
        if (error.code() == ER_CONNECTION_KILLED)
        {
            // The connection was killed, we can safely ignore it. When the TCP connection is
            // closed, the router's error handling will sort it out.
            backend->set_close_reason("Connection was killed");
        }
        else
        {
            // All other unexpected errors are related to server shutdown.
            backend->set_close_reason(std::string("Server '") + backend->name() + "' is shutting down");
        }

        // The server sent an error that we didn't expect: treat it as if the connection was closed. The
        // client shouldn't see this error as we can replace the closed connection.

        if (!(writebuf = erase_last_packet(writebuf)))
        {
            // Nothing to route to the client
            return;
        }
    }

<<<<<<< HEAD
    if ((error.is_rollback() || is_wsrep_error(error)) && handle_ignorable_error(backend, error))
=======
    if (((m_config.trx_retry_on_deadlock && error.is_rollback()) || error.is_wsrep_error())
        && handle_ignorable_error(backend))
>>>>>>> 3ed30327
    {
        // We can ignore this error and treat it as if the connection to the server was broken.
        gwbuf_free(writebuf);
        return;
    }

    // Track transaction contents and handle ROLLBACK with aggressive transaction load balancing
    manage_transactions(backend, writebuf, reply);

    if (reply.is_complete())
    {
        MXS_INFO("Reply complete, last reply from %s", backend->name());
        backend->ack_write();

        /** Got a complete reply, decrement expected response count */
        if (!backend->has_session_commands())
        {
            m_expected_responses--;
            mxb_assert(m_expected_responses == 0);
        }

        // TODO: This would make more sense if it was done at the client protocol level
        session_book_server_response(m_pSession, (SERVER*)backend->target(), m_expected_responses == 0);

        mxb_assert(m_expected_responses >= 0);

        backend->select_finished();

        if (!finish_causal_read())
        {
            // The query timed out on the slave, retry it on the master
            gwbuf_free(writebuf);
            return;
        }

        if (m_otrx_state == OTRX_ROLLBACK)
        {
            // Transaction rolled back, start replaying it on the master
            m_otrx_state = OTRX_INACTIVE;
            start_trx_replay();
            gwbuf_free(writebuf);
            session_reset_server_bookkeeping(m_pSession);
            return;
        }
    }
    else
    {
        MXS_INFO("Reply not yet complete. Waiting for %d replies, got one from %s",
                 m_expected_responses, backend->name());
    }

    // Later on we need to know whether we processed a session command
    bool processed_sescmd = backend->has_session_commands();

    if (processed_sescmd)
    {
        /** Process the reply to an executed session command. This function can
         * close the backend if it's a slave. */
        process_sescmd_response(backend, &writebuf, reply);
    }
    else if (m_is_replay_active)
    {
        mxb_assert(m_config.transaction_replay);

        if (m_expected_responses == 0)
        {
            // Current statement is complete, continue with the next one
            trx_replay_next_stmt();
        }

        /**
         * If the start of the transaction was interrupted, we need to return
         * the result to the client.
         *
         * This retrying of START TRANSACTION is done with the transaction replay
         * mechanism instead of the normal query retry mechanism because the safeguards
         * in the routing logic prevent retrying of individual queries inside transactions.
         *
         * If the transaction was not empty and some results have already been
         * sent to the client, we must discard all responses that the client already has.
         */

        if (!m_replayed_trx.empty())
        {
            // Client already has this response, discard it
            gwbuf_free(writebuf);
            return;
        }
    }
    else if (m_config.transaction_replay && trx_is_ending())
    {
        finish_transaction(backend);
    }

    if (reply.is_complete())
    {
        if (backend->in_use() && backend->has_session_commands())
        {
            // Backend is still in use and has more session commands to execute
            if (backend->execute_session_command() && backend->is_waiting_result())
            {
                MXS_INFO("%lu session commands left on '%s'",
                         backend->session_command_count(), backend->name());
            }
        }
        else if (m_expected_responses == 0 && !m_query_queue.empty()
                 && (!m_is_replay_active || processed_sescmd))
        {
            /**
             * All replies received, route any stored queries. This should be done
             * even when transaction replay is active as long as we just completed
             * a session command.
             */
            route_stored_query();
        }
    }

    if (writebuf)
    {
        mxb_assert_message(backend->in_use(), "Backend should be in use when routing reply");
        /** Write reply to client DCB */
        RouterSession::clientReply(writebuf, down, reply);
    }

    if (m_expected_responses == 0)
    {
        /**
         * Close stale connections to servers in maintenance. Done here to avoid closing the connections
         * before all responses have been received.
         */
        close_stale_connections();
    }
}

bool RWSplitSession::start_trx_replay()
{
    bool rval = false;

    if (m_config.transaction_replay && m_can_replay_trx && m_num_trx_replays < m_config.trx_max_attempts)
    {
        ++m_num_trx_replays;

        if (!m_is_replay_active)
        {
            // This is the first time we're retrying this transaction, store it and the interrupted query
            m_orig_trx = m_trx;
            m_orig_stmt.copy_from(m_current_query);
        }
        else
        {
            // Not the first time, copy the original
            m_replayed_trx.close();
            m_trx.close();
            m_trx = m_orig_trx;
            m_current_query.copy_from(m_orig_stmt);

            // Erase all replayed queries from the query queue to prevent checksum mismatches
            m_query_queue.erase(std::remove_if(m_query_queue.begin(), m_query_queue.end(), [](mxs::Buffer b) {
                                                   return GWBUF_IS_REPLAYED(b.get());
                                               }), m_query_queue.end());
        }

        if (m_trx.have_stmts() || m_current_query.get())
        {
            // Stash any interrupted queries while we replay the transaction
            m_interrupted_query.reset(m_current_query.release());

            MXS_INFO("Starting transaction replay %ld", m_num_trx_replays);
            m_is_replay_active = true;

            /**
             * Copy the transaction for replaying and finalize it. This
             * allows the checksums to be compared. The current transaction
             * is closed as the replaying opens a new transaction.
             */
            m_replayed_trx = m_trx;
            m_replayed_trx.finalize();
            m_trx.close();
            m_trx_sescmd.clear();

            if (m_replayed_trx.have_stmts())
            {
                // Pop the first statement and start replaying the transaction
                GWBUF* buf = m_replayed_trx.pop_stmt();
                MXS_INFO("Replaying: %s", mxs::extract_sql(buf, 1024).c_str());
                retry_query(buf, 1);
            }
            else
            {
                /**
                 * The transaction was only opened and no queries have been
                 * executed. The buffer should contain a query that starts
                 * a transaction.
                 */
                mxb_assert_message(qc_get_trx_type_mask(m_interrupted_query.get()) & QUERY_TYPE_BEGIN_TRX,
                                   "The current query should start a transaction");
                MXS_INFO("Retrying interrupted query: %s",
                         mxs::extract_sql(m_interrupted_query.get()).c_str());
                retry_query(m_interrupted_query.release(), 1);
            }
        }
        else
        {
            mxb_assert_message(!m_session->is_autocommit() || trx_is_ending(),
                               "Session should have autocommit disabled or transaction just ended if the "
                               "transaction had no statements and no query was interrupted");
        }

        rval = true;
    }
    else if (m_num_trx_replays >= m_config.trx_max_attempts)
    {
        mxb_assert(m_num_trx_replays == m_config.trx_max_attempts);
        MXS_INFO("Transaction replay attempt cap of %ld exceeded, not attempting replay",
                 m_config.trx_max_attempts);
    }

    return rval;
}

bool RWSplitSession::retry_master_query(RWBackend* backend)
{
    bool can_continue = false;

    if (backend->is_replaying_history())
    {
        // Master failed while it was replaying the session command history
        mxb_assert(m_config.master_reconnection);
        mxb_assert(!m_query_queue.empty());

        retry_query(m_query_queue.front().release());
        m_query_queue.pop_front();
        can_continue = true;
    }
    else if (backend->has_session_commands())
    {
        // We were routing a session command to all servers but the master server from which the response
        // was expected failed: try to route the session command again. If the master is not available,
        // the response will be returned from one of the slaves if the configuration allows it.

        mxb_assert(m_sescmd_replier == backend);
        mxb_assert(backend->next_session_command()->get_position() == m_recv_sescmd + 1);
        mxb_assert(m_qc.current_route_info().target() == TARGET_ALL);
        mxb_assert(!m_current_query.get());
        mxb_assert(!m_sescmd_list.empty());
        mxb_assert(m_sescmd_count >= 2);

        // MXS-2609: Maxscale crash in RWSplitSession::retry_master_query()
        // To prevent a crash from happening, we make sure the session command list is not empty before
        // we touch it. This should be converted into a debug assertion once the true root cause of the
        // problem is found.
        if (m_sescmd_count < 2 || m_sescmd_list.empty())
        {
            MXS_WARNING("Session command list was empty when it should not be");
            return false;
        }

        for (auto b : m_raw_backends)
        {
            if (b != backend && b->in_use() && b->is_waiting_result())
            {
                MXS_INFO("Master failed, electing '%s' as the replier to session command %lu",
                         b->name(), b->next_session_command()->get_position());
                m_sescmd_replier = b;
                m_expected_responses++;
                break;
            }
        }

        if (m_sescmd_replier == backend)
        {
            // All of the slaves delivered their response before the master failed. This means that we don't
            // have the result of the session command available and to get it we have to execute it again.
            // This could be avoided if one of the slave responses was stored up until the master returned its
            // response.

            // Before routing it, pop the failed session command off the list and decrement the number of
            // executed session commands. This "overwrites" the existing command and prevents history
            // duplication.
            m_sescmd_list.pop_back();
            --m_sescmd_count;
            retry_query(backend->next_session_command()->deep_copy_buffer());

            MXS_INFO("Master failed, retrying session command %lu",
                     backend->next_session_command()->get_position());
        }

        can_continue = true;
    }
    else if (m_current_query.get())
    {
        // A query was in progress, try to route it again
        mxb_assert(m_prev_target == backend);
        retry_query(m_current_query.release());
        can_continue = true;
    }
    else
    {
        // This should never happen
        mxb_assert_message(!true, "m_current_query is empty and no session commands being executed");
        MXS_ERROR("Current query unexpectedly empty when trying to retry query on master");
    }

    return can_continue;
}

bool RWSplitSession::handleError(mxs::ErrorType type, GWBUF* errmsgbuf, mxs::Endpoint* endpoint,
                                 const mxs::Reply& reply)
{
    RWBackend* backend = static_cast<RWBackend*>(endpoint->get_userdata());
    mxb_assert(backend && backend->in_use());

    if (reply.has_started())
    {
        MXS_ERROR("Server '%s' was lost in the middle of a resultset, cannot continue the session: %s",
                  backend->name(), mxs::extract_error(errmsgbuf).c_str());

        // This effectively causes an instant termination of the client connection and prevents any errors
        // from being sent to the client (MXS-2562).
        m_session->kill();
        return false;
    }

    auto failure_type = type == mxs::ErrorType::PERMANENT ? RWBackend::CLOSE_FATAL : RWBackend::CLOSE_NORMAL;

    std::string errmsg;
    bool can_continue = false;

    if (m_current_master && m_current_master->in_use() && m_current_master == backend)
    {
        MXS_INFO("Master '%s' failed: %s", backend->name(), mxs::extract_error(errmsgbuf).c_str());
        /** The connection to the master has failed */

        bool expected_response = !reply.is_complete();

        if (!expected_response)
        {
            /** The failure of a master is not considered a critical
             * failure as partial functionality still remains. If
             * master_failure_mode is not set to fail_instantly, reads
             * are allowed as long as slave servers are available
             * and writes will cause an error to be returned.
             *
             * If we were waiting for a response from the master, we
             * can't be sure whether it was executed or not. In this
             * case the safest thing to do is to close the client
             * connection. */
            errmsg += " Lost connection to master server while connection was idle.";
            if (m_config.master_failure_mode != RW_FAIL_INSTANTLY)
            {
                can_continue = true;
            }
        }
        else
        {
            // We were expecting a response but we aren't going to get one
            mxb_assert(m_expected_responses == 1);
            errmsg += " Lost connection to master server while waiting for a result.";

            if (can_retry_query())
            {
                can_continue = retry_master_query(backend);
            }
            else if (m_config.master_failure_mode == RW_ERROR_ON_WRITE)
            {
                /** In error_on_write mode, the session can continue even
                 * if the master is lost. Send a read-only error to
                 * the client to let it know that the query failed. */
                can_continue = true;
                send_readonly_error();
            }
        }

        if (trx_is_open() && m_otrx_state == OTRX_INACTIVE)
        {
            can_continue = start_trx_replay();
            errmsg += " A transaction is active and cannot be replayed.";
        }

        if (!can_continue)
        {

            int idle = duration_cast<seconds>(
                maxbase::Clock::now(maxbase::NowType::EPollTick) - backend->last_write()).count();
            MXS_ERROR("Lost connection to the master server, closing session.%s "
                      "Connection has been idle for %d seconds. Error caused by: %s. "
                      "Last close reason: %s", errmsg.c_str(), idle, mxs::extract_error(errmsgbuf).c_str(),
                      backend->close_reason().empty() ? "<none>" : backend->close_reason().c_str());
        }

        // Decrement the expected response count only if we know we can continue the sesssion.
        // This keeps the internal logic sound even if another query is routed before the session
        // is closed.
        if (can_continue && expected_response)
        {
            m_expected_responses--;
        }

        backend->close(failure_type);
        backend->set_close_reason("Master connection failed: " + mxs::extract_error(errmsgbuf));
    }
    else
    {
        MXS_INFO("Slave '%s' failed: %s", backend->name(), mxs::extract_error(errmsgbuf).c_str());

        if (m_target_node && m_target_node == backend && trx_is_read_only())
        {
            // We're no longer locked to this server as it failed
            m_target_node = nullptr;

            // Try to replay the transaction on another node
            can_continue = start_trx_replay();
            backend->close(failure_type);
            backend->set_close_reason("Read-only trx failed: " + mxs::extract_error(errmsgbuf));

            if (!can_continue)
            {
                MXS_ERROR("Connection to server %s failed while executing a read-only transaction",
                          backend->name());
            }
        }
        else if (m_otrx_state != OTRX_INACTIVE)
        {
            /**
             * The connection was closed mid-transaction or while we were
             * executing the ROLLBACK. In both cases the transaction will
             * be closed. We can safely start retrying the transaction
             * on the master.
             */

            mxb_assert(trx_is_open());
            m_otrx_state = OTRX_INACTIVE;
            can_continue = start_trx_replay();
            backend->close(failure_type);
            backend->set_close_reason("Optimistic trx failed: " + mxs::extract_error(errmsgbuf));
        }
        else
        {
            /** Try to replace the failed connection with a new one */
            can_continue = handle_error_new_connection(backend, errmsgbuf, failure_type);
        }
    }

    return can_continue;
}

/**
 * Check if there is backend reference pointing at failed DCB, and reset its
 * flags. Then clear DCB's callback and finally : try to find replacement(s)
 * for failed slave(s).
 *
 * This must be called with router lock.
 *
 * @param inst      router instance
 * @param rses      router client session
 * @param dcb       failed DCB
 * @param errmsg    error message which is sent to client if it is waiting
 *
 * @return true if there are enough backend connections to continue, false if
 * not
 */
bool RWSplitSession::handle_error_new_connection(RWBackend* backend, GWBUF* errmsg,
                                                 RWBackend::close_type failure_type)
{
    bool route_stored = false;

    if (backend->is_waiting_result())
    {
        // Route stored queries if this was the last server we expected a response from
        route_stored = m_expected_responses == 0;

        if (!backend->has_session_commands())
        {
            mxb_assert(m_expected_responses == 1);
            m_expected_responses--;

            // The backend was busy executing command and the client is expecting a response.
            if (m_current_query.get() && m_config.retry_failed_reads)
            {
                if (!m_config.delayed_retry && is_last_backend(backend))
                {
                    MXS_INFO("Cannot retry failed read as there are no candidates to "
                             "try it on and delayed_retry is not enabled");
                    return false;
                }

                MXS_INFO("Re-routing failed read after server '%s' failed", backend->name());
                route_stored = false;
                retry_query(m_current_query.release(), 0);
            }
            else
            {
                // Send an error so that the client knows to proceed.
                mxs::ReplyRoute route;
                RouterSession::clientReply(gwbuf_clone(errmsg), route, mxs::Reply());
                m_current_query.reset();
                route_stored = true;
            }
        }
    }

    /** Close the current connection. This needs to be done before routing any
     * of the stored queries. If we route a stored query before the connection
     * is closed, it's possible that the routing logic will pick the failed
     * server as the target. */
    backend->close(failure_type);
    backend->set_close_reason("Slave connection failed: " + mxs::extract_error(errmsg));

    if (route_stored)
    {
        route_stored_query();
    }

    bool ok = can_recover_servers() || have_open_connections();

    if (!ok)
    {
        MXS_ERROR("Unable to continue session as all connections have failed and "
                  "new connections cannot be created. Last server to fail was '%s'.",
                  backend->name());
        MXS_INFO("Connection status: %s", get_verbose_status().c_str());
    }

    return ok;
}

bool RWSplitSession::lock_to_master()
{
    bool rv = false;

    if (m_current_master && m_current_master->in_use())
    {
        m_target_node = m_current_master;
        rv = true;
    }

    return rv;
}

bool RWSplitSession::is_locked_to_master() const
{
    return m_current_master && m_target_node == m_current_master;
}

bool RWSplitSession::supports_hint(HINT_TYPE hint_type) const
{
    bool rv = true;

    switch (hint_type)
    {
    case HINT_ROUTE_TO_MASTER:
    case HINT_ROUTE_TO_SLAVE:
    case HINT_ROUTE_TO_NAMED_SERVER:
    case HINT_ROUTE_TO_LAST_USED:
    case HINT_PARAMETER:
        break;

    case HINT_ROUTE_TO_UPTODATE_SERVER:
    case HINT_ROUTE_TO_ALL:
        mxb_assert(!true);
        rv = false;
        break;

    default:
        mxb_assert(!true);
        rv = false;
    }

    return rv;
}

void RWSplitSession::send_unknown_ps_error(uint32_t stmt_id)
{
    std::stringstream ss;
    ss << "Unknown prepared statement handler (" << stmt_id << ") given to MaxScale";
    GWBUF* err = modutil_create_mysql_err_msg(1, 0, ER_UNKNOWN_STMT_HANDLER, "HY000", ss.str().c_str());
    mxs::ReplyRoute route;
    RouterSession::clientReply(err, route, mxs::Reply());
}

/**
 * See if the current master is still a valid TARGET_MASTER candidate
 *
 * The master is valid if it's a master state or it is in maintenance mode while a transaction is open. If a
 * transaction is open to a master in maintenance mode, the connection is closed on the next COMMIT or
 * ROLLBACK.
 *
 * @see RWSplitSession::close_stale_connections()
 */
bool RWSplitSession::can_continue_using_master(const mxs::RWBackend* master)
{
    auto tgt = master->target();
    return tgt->is_master() || (master->in_use() && tgt->is_in_maint() && trx_is_open());
}<|MERGE_RESOLUTION|>--- conflicted
+++ resolved
@@ -701,12 +701,8 @@
         }
     }
 
-<<<<<<< HEAD
-    if ((error.is_rollback() || is_wsrep_error(error)) && handle_ignorable_error(backend, error))
-=======
-    if (((m_config.trx_retry_on_deadlock && error.is_rollback()) || error.is_wsrep_error())
-        && handle_ignorable_error(backend))
->>>>>>> 3ed30327
+    if (((m_config.trx_retry_on_deadlock && error.is_rollback()) || is_wsrep_error(error))
+        && handle_ignorable_error(backend, error))
     {
         // We can ignore this error and treat it as if the connection to the server was broken.
         gwbuf_free(writebuf);
