--- conflicted
+++ resolved
@@ -150,21 +150,17 @@
 // static
 bool MaskingFilterConfig::get_check_user_variables(const MXS_CONFIG_PARAMETER* pParams)
 {
-<<<<<<< HEAD
     return pParams->get_bool(check_user_variables_name);
-=======
-    return config_get_bool(pParams, check_user_variables_name);
 }
 
 // static
 bool MaskingFilterConfig::get_check_unions(const MXS_CONFIG_PARAMETER* pParams)
 {
-    return config_get_bool(pParams, check_unions_name);
+    return pParams->get_bool(check_unions_name);
 }
 
 // static
 bool MaskingFilterConfig::get_check_subqueries(const MXS_CONFIG_PARAMETER* pParams)
 {
-    return config_get_bool(pParams, check_subqueries_name);
->>>>>>> a78f0fbe
+    return pParams->get_bool(check_subqueries_name);
 }