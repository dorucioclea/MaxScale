--- conflicted
+++ resolved
@@ -164,12 +164,8 @@
 		 */
 		session->head.instance = service->router_instance;
 		session->head.session = session->router_session;
-<<<<<<< HEAD
-		session->head.routeQuery = service->router->routeQuery;
-=======
 
 		session->head.routeQuery = (void *)(service->router->routeQuery);
->>>>>>> 3def4c1c
 
 		session->tail.instance = session;
 		session->tail.session = session;
@@ -680,8 +676,6 @@
 	return 1;
 }
 
-<<<<<<< HEAD
-
 /**
  * Entry point for the final element int he upstream filter, i.e. the writing
  * of the data to the client.
@@ -710,7 +704,7 @@
 		return session->client->remote;
 	return NULL;
 }
-=======
+
 bool session_route_query (
         SESSION* ses,
         GWBUF*   buf)
@@ -736,5 +730,4 @@
 return_succp:
         return succp;
 }
-                                
->>>>>>> 3def4c1c
+                                