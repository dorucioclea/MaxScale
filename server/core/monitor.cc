/*
 * Copyright (c) 2016 MariaDB Corporation Ab
 *
 * Use of this software is governed by the Business Source License included
 * in the LICENSE.TXT file and at www.mariadb.com/bsl11.
 *
 * Change Date: 2024-02-10
 *
 * On the date above, in accordance with the Business Source License, use
 * of this software will be governed by version 2 or later of the General
 * Public License.
 */

/**
 * @file monitor.c  - The monitor module management routines
 */
#include <maxscale/monitor.hh>

#include <atomic>
#include <fcntl.h>
#include <stdio.h>
#include <stdlib.h>
#include <string.h>
#include <chrono>
#include <string>
#include <sstream>
#include <set>
#include <zlib.h>
#include <sys/stat.h>
#include <vector>
#include <mutex>

#include <maxbase/alloc.h>
#include <maxscale/clock.h>
#include <maxscale/json_api.hh>
#include <maxscale/mariadb.hh>
#include <maxscale/mysql_utils.hh>
#include <maxscale/paths.h>
#include <maxscale/pcre2.h>
#include <maxscale/routingworker.hh>
#include <maxscale/secrets.h>
#include <maxscale/utils.hh>
#include <maxscale/json_api.hh>
#include <mysqld_error.h>
#include <maxbase/format.hh>

#include "internal/config.hh"
#include "internal/externcmd.hh"
#include "internal/maxscale.hh"
#include "internal/monitor.hh"
#include "internal/modules.hh"
#include "internal/server.hh"
#include "internal/service.hh"

/** Schema version, journals must have a matching version */
#define MMB_SCHEMA_VERSION 2

/** Constants for byte lengths of the values */
#define MMB_LEN_BYTES          4
#define MMB_LEN_SCHEMA_VERSION 1
#define MMB_LEN_CRC32          4
#define MMB_LEN_VALUE_TYPE     1
#define MMB_LEN_SERVER_STATUS  8

/** Type of the stored value */
enum stored_value_type
{
    SVT_SERVER = 1,     // Generic server state information
    SVT_MASTER = 2,     // The master server name
};

using std::string;
using std::set;
using Guard = std::lock_guard<std::mutex>;
using maxscale::Monitor;
using maxscale::MonitorServer;
using ConnectResult = maxscale::MonitorServer::ConnectResult;

const char CN_BACKEND_CONNECT_ATTEMPTS[] = "backend_connect_attempts";
const char CN_BACKEND_CONNECT_TIMEOUT[] = "backend_connect_timeout";
const char CN_BACKEND_READ_TIMEOUT[] = "backend_read_timeout";
const char CN_BACKEND_WRITE_TIMEOUT[] = "backend_write_timeout";
const char CN_DISK_SPACE_CHECK_INTERVAL[] = "disk_space_check_interval";
const char CN_EVENTS[] = "events";
const char CN_JOURNAL_MAX_AGE[] = "journal_max_age";
const char CN_MONITOR_INTERVAL[] = "monitor_interval";
const char CN_SCRIPT[] = "script";
const char CN_SCRIPT_TIMEOUT[] = "script_timeout";

namespace
{

class ThisUnit
{
public:

    /**
     * Mark a monitor as the monitor of the server. A server may only be monitored by one monitor.
     *
     * @param server Server to claim. The name is not checked to be a valid server name.
     * @param new_owner Monitor which claims the server
     * @param existing_owner If server is already monitored, the owning monitor name is written here
     * @return True if success, false if server was claimed by another monitor
     */
    bool claim_server(const string& server, const string& new_owner, string* existing_owner)
    {
        mxb_assert(Monitor::is_admin_thread());
        bool claim_success = false;
        auto iter = m_server_owners.find(server);
        if (iter != m_server_owners.end())
        {
            // Server is already claimed by a monitor.
            *existing_owner = iter->second;
        }
        else
        {
            m_server_owners[server] = new_owner;
            claim_success = true;
        }
        return claim_success;
    }

    /**
     * Mark a server as unmonitored.
     *
     * @param server The server name
     */
    void release_server(const string& server)
    {
        mxb_assert(Monitor::is_admin_thread());
        auto iter = m_server_owners.find(server);
        mxb_assert(iter != m_server_owners.end());
        m_server_owners.erase(iter);
    }


    string claimed_by(const string& server)
    {
        mxb_assert(Monitor::is_admin_thread());
        string rval;
        auto iter = m_server_owners.find(server);
        if (iter != m_server_owners.end())
        {
            rval = iter->second;
        }
        return rval;
    }

private:
    // Global map of servername->monitorname. Not mutexed, as this should only be accessed
    // from the admin thread.
    std::map<string, string> m_server_owners;
};

ThisUnit this_unit;

/** Server type specific bits */
const uint64_t server_type_bits = SERVER_MASTER | SERVER_SLAVE | SERVER_JOINED;

/** All server bits */
const uint64_t all_server_bits = SERVER_RUNNING | SERVER_MAINT | SERVER_MASTER | SERVER_SLAVE
    | SERVER_JOINED;

const char journal_name[] = "monitor.dat";
const char journal_template[] = "%s/%s/%s";

/**
 * @brief Remove .tmp suffix and rename file
 *
 * @param src File to rename
 * @return True if file was successfully renamed
 */
bool rename_tmp_file(Monitor* monitor, const char* src)
{
    bool rval = true;
    char dest[PATH_MAX + 1];
    snprintf(dest, sizeof(dest), journal_template, get_datadir(), monitor->name(), journal_name);

    if (rename(src, dest) == -1)
    {
        rval = false;
        MXS_ERROR("Failed to rename journal file '%s' to '%s': %d, %s",
                  src,
                  dest,
                  errno,
                  mxs_strerror(errno));
    }

    return rval;
}

/**
 * @brief Open temporary file
 *
 * @param monitor Monitor
 * @param path Output where the path is stored
 * @return Opened file or NULL on error
 */
FILE* open_tmp_file(Monitor* monitor, char* path)
{
    int nbytes = snprintf(path, PATH_MAX, journal_template, get_datadir(), monitor->name(), "");
    int max_bytes = PATH_MAX - (int)sizeof(journal_name);
    FILE* rval = NULL;

    if (nbytes < max_bytes && mxs_mkdir_all(path, 0744))
    {
        strcat(path, journal_name);
        strcat(path, "XXXXXX");
        int fd = mkstemp(path);

        if (fd == -1)
        {
            MXS_ERROR("Failed to open file '%s': %d, %s", path, errno, mxs_strerror(errno));
        }
        else
        {
            rval = fdopen(fd, "w");
        }
    }
    else
    {
        MXS_ERROR("Path is too long: %d characters exceeds the maximum path "
                  "length of %d bytes",
                  nbytes,
                  max_bytes);
    }

    return rval;
}

/**
 * @brief Store server data to in-memory buffer
 *
 * @param monitor Monitor
 * @param data Pointer to in-memory buffer used for storage, should be at least
 *             PATH_MAX bytes long
 * @param size Size of @c data
 */
void store_data(Monitor* monitor, MonitorServer* master, uint8_t* data, uint32_t size)
{
    uint8_t* ptr = data;

    /** Store the data length */
    mxb_assert(sizeof(size) == MMB_LEN_BYTES);
    ptr = mxs_set_byte4(ptr, size);

    /** Then the schema version */
    *ptr++ = MMB_SCHEMA_VERSION;

    /** Store the states of all servers */
    for (MonitorServer* db : monitor->servers())
    {
        *ptr++ = (char)SVT_SERVER;                                  // Value type
        memcpy(ptr, db->server->name(), strlen(db->server->name()));// Name of the server
        ptr += strlen(db->server->name());
        *ptr++ = '\0';      // Null-terminate the string

        auto status = db->server->status;
        static_assert(sizeof(status) == MMB_LEN_SERVER_STATUS,
                      "Status size should be MMB_LEN_SERVER_STATUS bytes");
        ptr = maxscale::set_byteN(ptr, status, MMB_LEN_SERVER_STATUS);
    }

    /** Store the current root master if we have one */
    if (master)
    {
        *ptr++ = (char)SVT_MASTER;
        memcpy(ptr, master->server->name(), strlen(master->server->name()));
        ptr += strlen(master->server->name());
        *ptr++ = '\0';      // Null-terminate the string
    }

    /** Calculate the CRC32 for the complete payload minus the CRC32 bytes */
    uint32_t crc = crc32(0L, NULL, 0);
    crc = crc32(crc, (uint8_t*)data + MMB_LEN_BYTES, size - MMB_LEN_CRC32);
    mxb_assert(sizeof(crc) == MMB_LEN_CRC32);

    ptr = mxs_set_byte4(ptr, crc);
    mxb_assert(ptr - data == size + MMB_LEN_BYTES);
}

/**
 * Check that memory area contains a null terminator
 */
static bool has_null_terminator(const char* data, const char* end)
{
    while (data < end)
    {
        if (*data == '\0')
        {
            return true;
        }
        data++;
    }

    return false;
}

/**
 * Process a generic server
 */
const char* process_server(Monitor* monitor, const char* data, const char* end)
{
    for (MonitorServer* db : monitor->servers())
    {
        if (strcmp(db->server->name(), data) == 0)
        {
            const unsigned char* sptr = (unsigned char*)strchr(data, '\0');
            mxb_assert(sptr);
            sptr++;

            uint64_t status = maxscale::get_byteN(sptr, MMB_LEN_SERVER_STATUS);
            db->mon_prev_status = status;
            db->server->set_status(status);
            db->set_pending_status(status);
            break;
        }
    }

    data += strlen(data) + 1 + MMB_LEN_SERVER_STATUS;

    return data;
}

/**
 * Process a master
 */
const char* process_master(Monitor* monitor, MonitorServer** master,
                           const char* data, const char* end)
{
    if (master)
    {
        for (MonitorServer* db : monitor->servers())
        {
            if (strcmp(db->server->name(), data) == 0)
            {
                *master = db;
                break;
            }
        }
    }

    data += strlen(data) + 1;

    return data;
}

/**
 * Check that the calculated CRC32 matches the one stored on disk
 */
bool check_crc32(const uint8_t* data, uint32_t size, const uint8_t* crc_ptr)
{
    uint32_t crc = mxs_get_byte4(crc_ptr);
    uint32_t calculated_crc = crc32(0L, NULL, 0);
    calculated_crc = crc32(calculated_crc, data, size);
    return calculated_crc == crc;
}

/**
 * Process the stored journal data
 */
bool process_data_file(Monitor* monitor, MonitorServer** master,
                       const char* data, const char* crc_ptr)
{
    const char* ptr = data;
    MXB_AT_DEBUG(const char* prevptr = ptr);

    while (ptr < crc_ptr)
    {
        /** All values contain a null terminated string */
        if (!has_null_terminator(ptr, crc_ptr))
        {
            MXS_ERROR("Possible corrupted journal file (no null terminator found). Ignoring.");
            return false;
        }

        stored_value_type type = (stored_value_type)ptr[0];
        ptr += MMB_LEN_VALUE_TYPE;

        switch (type)
        {
        case SVT_SERVER:
            ptr = process_server(monitor, ptr, crc_ptr);
            break;

        case SVT_MASTER:
            ptr = process_master(monitor, master, ptr, crc_ptr);
            break;

        default:
            MXS_ERROR("Possible corrupted journal file (unknown stored value). Ignoring.");
            return false;
        }
        mxb_assert(prevptr != ptr);
        MXB_AT_DEBUG(prevptr = ptr);
    }

    mxb_assert(ptr == crc_ptr);
    return true;
}

bool check_disk_space_exhausted(MonitorServer* pMs,
                                const std::string& path,
                                const maxscale::disk::SizesAndName& san,
                                int32_t max_percentage)
{
    bool disk_space_exhausted = false;

    int32_t used_percentage = ((san.total() - san.available()) / (double)san.total()) * 100;

    if (used_percentage >= max_percentage)
    {
        MXS_ERROR("Disk space on %s at %s is exhausted; %d%% of the the disk "
                  "mounted on the path %s has been used, and the limit it %d%%.",
                  pMs->server->name(),
                  pMs->server->address,
                  used_percentage,
                  path.c_str(),
                  max_percentage);
        disk_space_exhausted = true;
    }

    return disk_space_exhausted;
}

const char ERR_CANNOT_MODIFY[] =
    "The server is monitored, so only the maintenance status can be "
    "set/cleared manually. Status was not modified.";
const char WRN_REQUEST_OVERWRITTEN[] =
    "Previous maintenance request was not yet read by the monitor and was overwritten.";
}

namespace maxscale
{

Monitor::Monitor(const string& name, const string& module)
    : m_name(name)
    , m_module(module)
{
    memset(m_journal_hash, 0, sizeof(m_journal_hash));
}

void Monitor::stop()
{
    do_stop();

    for (auto db : m_servers)
    {
        // TODO: Should be db->close().
        mysql_close(db->con);
        db->con = NULL;
    }
}

const char* Monitor::name() const
{
    return m_name.c_str();
}

using std::chrono::milliseconds;
using std::chrono::seconds;

bool Monitor::configure(const MXS_CONFIG_PARAMETER* params)
{
    m_settings.interval = params->get_duration<milliseconds>(CN_MONITOR_INTERVAL).count();
    m_settings.journal_max_age = params->get_duration<seconds>(CN_JOURNAL_MAX_AGE).count();
    m_settings.events = params->get_enum(CN_EVENTS, mxs_monitor_event_enum_values);

    MonitorServer::ConnectionSettings& conn_settings = m_settings.conn_settings;
    conn_settings.read_timeout = params->get_duration<seconds>(CN_BACKEND_READ_TIMEOUT).count();
    conn_settings.write_timeout = params->get_duration<seconds>(CN_BACKEND_WRITE_TIMEOUT).count();
    conn_settings.connect_timeout = params->get_duration<seconds>(CN_BACKEND_CONNECT_TIMEOUT).count();
    conn_settings.connect_attempts = params->get_integer(CN_BACKEND_CONNECT_ATTEMPTS);
    conn_settings.username = params->get_string(CN_USER);
    conn_settings.password = params->get_string(CN_PASSWORD);

    // Disk check interval is given in ms, duration is constructed from seconds.
    auto dsc_interval = params->get_duration<milliseconds>(CN_DISK_SPACE_CHECK_INTERVAL).count();
    // 0 implies disabling -> save negative value to interval.
    m_settings.disk_space_check_interval = (dsc_interval > 0) ?
        mxb::Duration(static_cast<double>(dsc_interval) / 1000) : mxb::Duration(-1);

    // The monitor serverlist has already been checked to be valid. Empty value is ok too.
    // First, remove all servers.
    remove_all_servers();

    auto servers_temp = params->get_server_list(CN_SERVERS);
    bool error = false;
    for (auto elem : servers_temp)
    {
        if (!add_server(elem))
        {
            error = true;
        }
    }

    /* The previous config values were normal types and were checked by the config manager
     * to be correct. The following is a complicated type and needs to be checked separately. */
    auto threshold_string = params->get_string(CN_DISK_SPACE_THRESHOLD);
    if (!set_disk_space_threshold(threshold_string))
    {
        MXS_ERROR("Invalid value for '%s' for monitor %s: %s",
                  CN_DISK_SPACE_THRESHOLD, name(), threshold_string.c_str());
        error = true;
    }

    m_settings.script_timeout = params->get_duration<seconds>(CN_SCRIPT_TIMEOUT).count();
    m_settings.script = params->get_string(CN_SCRIPT);
    if (m_settings.script.empty())
    {
        // Reset current external cmd if any.
        m_scriptcmd.reset();
    }
    else
    {
        m_scriptcmd = ExternalCmd::create(m_settings.script, m_settings.script_timeout);
        if (!m_scriptcmd)
        {
            MXS_ERROR("Failed to initialize script '%s'.", m_settings.script.c_str());
            error = true;
        }
    }

    if (!error)
    {
        // Store module name into parameter storage.
        m_parameters.set(CN_MODULE, m_module);
        // Add all config settings to text-mode storage. Needed for serialization.
        m_parameters.set_multiple(*params);
    }
    return !error;
}

const MXS_CONFIG_PARAMETER& Monitor::parameters() const
{
    return m_parameters;
}

const Monitor::Settings& Monitor::settings() const
{
    return m_settings;
}

long Monitor::ticks() const
{
    return m_ticks.load(std::memory_order_acquire);
}

const char* Monitor::state_string() const
{
    return is_running() ? "Running" : "Stopped";
}

Monitor::~Monitor()
{
    for (auto server : m_servers)
    {
        // TODO: store unique pointers in the array
        delete server;
    }
    m_servers.clear();
}

/**
 * Add a server to the monitor. Fails if server is already monitored.
 *
 * @param server  A server
 * @return True if server was added
 */
bool Monitor::add_server(SERVER* server)
{
    // This should only be called from the admin thread while the monitor is stopped.
    mxb_assert(!is_running() && is_admin_thread());
    bool success = false;
    string existing_owner;
    if (this_unit.claim_server(server->name(), m_name, &existing_owner))
    {
        auto new_server = new MonitorServer(server, m_settings.disk_space_limits);
        m_servers.push_back(new_server);
        server_added(server);
        success = true;
    }
    else
    {
        MXS_ERROR("Server '%s' is already monitored by '%s', cannot add it to another monitor.",
                  server->name(), existing_owner.c_str());
    }
    return success;
}

void Monitor::server_added(SERVER* server)
{
    service_add_server(this, server);
}

void Monitor::server_removed(SERVER* server)
{
    service_remove_server(this, server);
}

/**
 * Remove all servers from the monitor.
 */
void Monitor::remove_all_servers()
{
    // This should only be called from the admin thread while the monitor is stopped.
    mxb_assert(!is_running() && is_admin_thread());
    for (auto mon_server : m_servers)
    {
        mxb_assert(this_unit.claimed_by(mon_server->server->name()) == m_name);
        this_unit.release_server(mon_server->server->name());
        server_removed(mon_server->server);
        delete mon_server;
    }
    m_servers.clear();
}

void Monitor::show(DCB* dcb)
{
    dcb_printf(dcb, "Name:                   %s\n", name());
    dcb_printf(dcb, "State:                  %s\n", state_string());
    dcb_printf(dcb, "Times monitored:        %li\n", ticks());
    dcb_printf(dcb, "Sampling interval:      %lu milliseconds\n", m_settings.interval);
    dcb_printf(dcb, "Connect Timeout:        %i seconds\n", m_settings.conn_settings.connect_timeout);
    dcb_printf(dcb, "Read Timeout:           %i seconds\n", m_settings.conn_settings.read_timeout);
    dcb_printf(dcb, "Write Timeout:          %i seconds\n", m_settings.conn_settings.write_timeout);
    dcb_printf(dcb, "Connect attempts:       %i \n", m_settings.conn_settings.connect_attempts);
    dcb_printf(dcb, "Monitored servers:      ");

    const char* sep = "";

    for (const auto& db : m_servers)
    {
        dcb_printf(dcb, "%s[%s]:%d", sep, db->server->address, db->server->port);
        sep = ", ";
    }

    dcb_printf(dcb, "\n");

    if (is_running())
    {
        diagnostics(dcb);
    }
    else
    {
        dcb_printf(dcb, " (no diagnostics)\n");
    }
    dcb_printf(dcb, "\n");
}

json_t* Monitor::to_json(const char* host) const
{
    // This function mostly reads settings-type data, which is only written to by the admin thread,
    // The rest is safe to read without mutexes.
    mxb_assert(Monitor::is_admin_thread());
    json_t* rval = json_object();
    json_t* attr = json_object();
    json_t* rel = json_object();

    auto my_name = name();
    json_object_set_new(rval, CN_ID, json_string(my_name));
    json_object_set_new(rval, CN_TYPE, json_string(CN_MONITORS));

    json_object_set_new(attr, CN_MODULE, json_string(m_module.c_str()));
    json_object_set_new(attr, CN_STATE, json_string(state_string()));
    json_object_set_new(attr, CN_TICKS, json_integer(ticks()));

    /** Monitor parameters */
    json_object_set_new(attr, CN_PARAMETERS, parameters_to_json());

    if (is_running())
    {
        json_t* diag = diagnostics_json();
        if (diag)
        {
            json_object_set_new(attr, CN_MONITOR_DIAGNOSTICS, diag);
        }
    }

    if (!m_servers.empty())
    {
        json_t* mon_rel = mxs_json_relationship(host, MXS_JSON_API_SERVERS);
        for (MonitorServer* db : m_servers)
        {
            mxs_json_add_relation(mon_rel, db->server->name(), CN_SERVERS);
        }
        json_object_set_new(rel, CN_SERVERS, mon_rel);
    }

    json_object_set_new(rval, CN_RELATIONSHIPS, rel);
    json_object_set_new(rval, CN_ATTRIBUTES, attr);
    json_object_set_new(rval, CN_LINKS, mxs_json_self_link(host, CN_MONITORS, my_name));
    return rval;
}

json_t* Monitor::parameters_to_json() const
{
    json_t* rval = json_object();
    const MXS_MODULE* mod = get_module(m_module.c_str(), MODULE_MONITOR);
    auto my_config = parameters();
    config_add_module_params_json(&my_config,
                                  {CN_TYPE, CN_MODULE, CN_SERVERS},
                                  config_monitor_params,
                                  mod->parameters,
                                  rval);
    return rval;
}

bool Monitor::test_permissions(const string& query)
{
    if (m_servers.empty() || config_get_global_options()->skip_permission_checks)
    {
        return true;
    }

    char* dpasswd = decrypt_password(m_settings.conn_settings.password.c_str());
    bool rval = false;

    for (MonitorServer* mondb : m_servers)
    {
<<<<<<< HEAD
        if (!connection_is_ok(mondb->ping_or_connect(m_settings.conn_settings)))
        {
            MXS_ERROR("[%s] Failed to connect to server '%s' ([%s]:%d) when"
                      " checking monitor user credentials and permissions: %s",
                      name(),
                      mondb->server->name(),
=======
        auto result = mon_ping_or_connect_to_db(monitor, mondb);

        if (!mon_connection_is_ok(result))
        {
            MXS_ERROR("[%s] Failed to connect to server '%s' ([%s]:%d) when"
                      " checking monitor user credentials and permissions.",
                      monitor->name,
                      mondb->server->name,
>>>>>>> b23edeb1
                      mondb->server->address,
                      mondb->server->port);

            if (result != MONITOR_CONN_ACCESS_DENIED)
            {
                rval = true;
            }
        }
        else if (mxs_mysql_query(mondb->con, query.c_str()) != 0)
        {
            switch (mysql_errno(mondb->con))
            {
            case ER_TABLEACCESS_DENIED_ERROR:
            case ER_COLUMNACCESS_DENIED_ERROR:
            case ER_SPECIFIC_ACCESS_DENIED_ERROR:
            case ER_PROCACCESS_DENIED_ERROR:
            case ER_KILL_DENIED_ERROR:
                rval = false;
                break;

            default:
                rval = true;
                break;
            }

            MXS_ERROR("[%s] Failed to execute query '%s' with user '%s'. MySQL error message: %s",
                      name(), query.c_str(), m_settings.conn_settings.username.c_str(),
                      mysql_error(mondb->con));
        }
        else
        {
            rval = true;
            MYSQL_RES* res = mysql_use_result(mondb->con);
            if (res == NULL)
            {
                MXS_ERROR("[%s] Result retrieval failed when checking monitor permissions: %s",
                          name(),
                          mysql_error(mondb->con));
            }
            else
            {
                mysql_free_result(res);
            }
        }
    }

    MXS_FREE(dpasswd);
    return rval;
}

void MonitorServer::stash_current_status()
{
    mon_prev_status = server->status;
    pending_status = server->status;
}

void MonitorServer::set_pending_status(uint64_t bits)
{
    pending_status |= bits;
}

void MonitorServer::clear_pending_status(uint64_t bits)
{
    pending_status &= ~bits;
}

/*
 * Determine a monitor event, defined by the difference between the old
 * status of a server and the new status.
 *
 * @return  monitor_event_t     A monitor event (enum)
 *
 * @note This function must only be called from mon_process_state_changes
 */
mxs_monitor_event_t MonitorServer::get_event_type() const
{
    typedef enum
    {
        DOWN_EVENT,
        UP_EVENT,
        LOSS_EVENT,
        NEW_EVENT,
        UNSUPPORTED_EVENT
    } general_event_type;

    general_event_type event_type = UNSUPPORTED_EVENT;

    uint64_t prev = mon_prev_status & all_server_bits;
    uint64_t present = server->status & all_server_bits;

    if (prev == present)
    {
        /* This should never happen */
        mxb_assert(false);
        return UNDEFINED_EVENT;
    }

    if ((prev & SERVER_RUNNING) == 0)
    {
        /* The server was not running previously */
        if ((present & SERVER_RUNNING) != 0)
        {
            event_type = UP_EVENT;
        }
        else
        {
            /* Otherwise, was not running and still is not running. This should never happen. */
            mxb_assert(false);
        }
    }
    else
    {
        /* Previous state must have been running */
        if ((present & SERVER_RUNNING) == 0)
        {
            event_type = DOWN_EVENT;
        }
        else
        {
            /** These are used to detect whether we actually lost something or
             * just transitioned from one state to another */
            uint64_t prev_bits = prev & (SERVER_MASTER | SERVER_SLAVE);
            uint64_t present_bits = present & (SERVER_MASTER | SERVER_SLAVE);

            /* Was running and still is */
            if ((!prev_bits || !present_bits || prev_bits == present_bits)
                && (prev & server_type_bits))
            {
                /* We used to know what kind of server it was */
                event_type = LOSS_EVENT;
            }
            else
            {
                /* We didn't know what kind of server it was, now we do*/
                event_type = NEW_EVENT;
            }
        }
    }

    mxs_monitor_event_t rval = UNDEFINED_EVENT;

    switch (event_type)
    {
    case UP_EVENT:
        rval = (present & SERVER_MASTER) ? MASTER_UP_EVENT :
            (present & SERVER_SLAVE) ? SLAVE_UP_EVENT :
            (present & SERVER_JOINED) ? SYNCED_UP_EVENT :
            SERVER_UP_EVENT;
        break;

    case DOWN_EVENT:
        rval = (prev & SERVER_MASTER) ? MASTER_DOWN_EVENT :
            (prev & SERVER_SLAVE) ? SLAVE_DOWN_EVENT :
            (prev & SERVER_JOINED) ? SYNCED_DOWN_EVENT :
            SERVER_DOWN_EVENT;
        break;

    case LOSS_EVENT:
        rval = (prev & SERVER_MASTER) ? LOST_MASTER_EVENT :
            (prev & SERVER_SLAVE) ? LOST_SLAVE_EVENT :
            (prev & SERVER_JOINED) ? LOST_SYNCED_EVENT :
            UNDEFINED_EVENT;
        break;

    case NEW_EVENT:
        rval = (present & SERVER_MASTER) ? NEW_MASTER_EVENT :
            (present & SERVER_SLAVE) ? NEW_SLAVE_EVENT :
            (present & SERVER_JOINED) ? NEW_SYNCED_EVENT :
            UNDEFINED_EVENT;
        break;

    default:
        /* This should never happen */
        mxb_assert(false);
        break;
    }

    mxb_assert(rval != UNDEFINED_EVENT);
    return rval;
}

const char* Monitor::get_event_name(mxs_monitor_event_t event)
{
    for (int i = 0; mxs_monitor_event_enum_values[i].name; i++)
    {
        if (mxs_monitor_event_enum_values[i].enum_value == event)
        {
            return mxs_monitor_event_enum_values[i].name;
        }
    }

    mxb_assert(!true);
    return "undefined_event";
}

const char* MonitorServer::get_event_name()
{
    return Monitor::get_event_name((mxs_monitor_event_t) server->last_event);
}

string Monitor::gen_serverlist(int status, CredentialsApproach approach)
{
    string rval;
    rval.reserve(100 * m_servers.size());

    string separator;
    for (auto mon_server : m_servers)
    {
        auto server = static_cast<Server*>(mon_server->server);
        if (status == 0 || server->status & status)
        {
            if (approach == CredentialsApproach::EXCLUDE)
            {
                rval += separator + mxb::string_printf("[%s]:%i", server->address, server->port);
            }
            else
            {
                string user = m_settings.conn_settings.username;
                string password = m_settings.conn_settings.password;
                string server_specific_monuser = server->monitor_user();
                if (!server_specific_monuser.empty())
                {
                    user = server_specific_monuser;
                    password = server->monitor_password();
                }

                rval += separator + mxb::string_printf("%s:%s@[%s]:%d", user.c_str(), password.c_str(),
                                                       server->address, server->port);
            }
            separator = ",";
        }
    }
    return rval;
}

/**
 * Check if current monitored server status has changed.
 *
 * @return              true if status has changed
 */
bool MonitorServer::status_changed()
{
    bool rval = false;

    /* Previous status is -1 if not yet set */
    if (mon_prev_status != static_cast<uint64_t>(-1))
    {

        uint64_t old_status = mon_prev_status & all_server_bits;
        uint64_t new_status = server->status & all_server_bits;

        /**
         * The state has changed if the relevant state bits are not the same,
         * the server is either running, stopping or starting and the server is
         * not going into maintenance or coming out of it
         */
        if (old_status != new_status
            && ((old_status | new_status) & SERVER_MAINT) == 0
            && ((old_status | new_status) & SERVER_RUNNING) == SERVER_RUNNING)
        {
            rval = true;
        }
    }

    return rval;
}

/**
 * Check if current monitored server has a loggable failure status.
 *
 * @return true if failed status can be logged or false
 */
bool MonitorServer::should_print_fail_status()
{
    return server->is_down() && mon_err_count == 0;
}

MonitorServer* Monitor::find_parent_node(MonitorServer* target)
{
    MonitorServer* rval = NULL;

    if (target->server->master_id > 0)
    {
        for (MonitorServer* node : m_servers)
        {
            if (node->server->node_id == target->server->master_id)
            {
                rval = node;
                break;
            }
        }
    }

    return rval;
}

std::string Monitor::child_nodes(MonitorServer* parent)
{
    std::stringstream ss;

    if (parent->server->node_id > 0)
    {
        bool have_content = false;
        for (MonitorServer* node : m_servers)
        {
            if (node->server->master_id == parent->server->node_id)
            {
                if (have_content)
                {
                    ss << ",";
                }

                ss << "[" << node->server->address << "]:" << node->server->port;
                have_content = true;
            }
        }
    }

    return ss.str();
}

int Monitor::launch_command(MonitorServer* ptr)
{
    m_scriptcmd->reset_substituted();

    // A generator function is ran only if the matching substitution keyword is found.

    auto gen_initiator = [ptr] {
            return mxb::string_printf("[%s]:%d", ptr->server->address, ptr->server->port);
        };

    auto gen_parent = [this, ptr] {
            string ss;
            MonitorServer* parent = find_parent_node(ptr);
            if (parent)
            {
                ss = mxb::string_printf("[%s]:%d", parent->server->address, parent->server->port);
            }
            return ss;
        };

    m_scriptcmd->match_substitute("$INITIATOR", gen_initiator);
    m_scriptcmd->match_substitute("$PARENT", gen_parent);

    m_scriptcmd->match_substitute("$CHILDREN", [this, ptr] {
                                      return child_nodes(ptr);
                                  });

    m_scriptcmd->match_substitute("$EVENT", [ptr] {
                                      return ptr->get_event_name();
                                  });

    m_scriptcmd->match_substitute("$CREDENTIALS", [this] {
                                        // Provides credentials for all servers.
                                      return gen_serverlist(0, CredentialsApproach::INCLUDE);
                                  });

    m_scriptcmd->match_substitute("$NODELIST", [this] {
                                      return gen_serverlist(SERVER_RUNNING);
                                  });

    m_scriptcmd->match_substitute("$LIST", [this] {
                                      return gen_serverlist(0);
                                  });

    m_scriptcmd->match_substitute("$MASTERLIST", [this] {
                                      return gen_serverlist(SERVER_MASTER);
                                  });

    m_scriptcmd->match_substitute("$SLAVELIST", [this] {
                                      return gen_serverlist(SERVER_SLAVE);
                                  });

    m_scriptcmd->match_substitute("$SYNCEDLIST", [this] {
                                      return gen_serverlist(SERVER_JOINED);
                                  });

    int rv = m_scriptcmd->externcmd_execute();
    if (rv == 0)
    {
        MXS_NOTICE("Executed monitor script on event '%s'. Script was: '%s'",
                   ptr->get_event_name(), m_scriptcmd->substituted());
    }
    else if (rv == -1)
    {
        // Internal error
        MXS_ERROR("Failed to execute script on server state change event '%s'. Script was: '%s'",
                  ptr->get_event_name(), m_scriptcmd->substituted());
    }
    else
    {
        // Script returned a non-zero value
        MXS_ERROR("Script returned %d on event '%s'. Script was: '%s'",
                  rv, ptr->get_event_name(), m_scriptcmd->substituted());
    }
    return rv;
}

MonitorServer::ConnectResult
Monitor::ping_or_connect_to_db(const MonitorServer::ConnectionSettings& sett, SERVER& server, MYSQL** ppConn)
{
    mxb_assert(ppConn);
    auto pConn = *ppConn;
    if (pConn)
    {
        /** Return if the connection is OK */
        if (mysql_ping(pConn) == 0)
        {
            return ConnectResult::OLDCONN_OK;
        }
        /** Otherwise close the handle. */
        mysql_close(pConn);
        pConn = nullptr;
    }

    ConnectResult conn_result = ConnectResult::REFUSED;
    string uname = sett.username;
    string passwd = sett.password;
    const Server& srv = static_cast<const Server&>(server);         // Clean this up later.
    string server_specific_monuser = srv.monitor_user();

    if (!server_specific_monuser.empty())
    {
        uname = server_specific_monuser;
        passwd = srv.monitor_password();
    }

    char* dpwd = decrypt_password(passwd.c_str());

    for (int i = 0; i < sett.connect_attempts; i++)
    {
        pConn = mysql_init(NULL);
        mysql_optionsv(pConn, MYSQL_OPT_CONNECT_TIMEOUT, &sett.connect_timeout);
        mysql_optionsv(pConn, MYSQL_OPT_READ_TIMEOUT, &sett.read_timeout);
        mysql_optionsv(pConn, MYSQL_OPT_WRITE_TIMEOUT, &sett.write_timeout);
        mysql_optionsv(pConn, MYSQL_PLUGIN_DIR, get_connector_plugindir());
        time_t start = time(NULL);

        if (mxs_mysql_real_connect(pConn, &server, uname.c_str(), dpwd))
        {
            conn_result = ConnectResult::NEWCONN_OK;
            break;
        }
        else if (conn_result == ConnectResult::REFUSED
                 && difftime(time(NULL), start) >= sett.connect_timeout)
        {
            conn_result = ConnectResult::TIMEOUT;
        }

        mysql_close(pConn);
        pConn = nullptr;
    }

    MXS_FREE(dpwd);
    *ppConn = pConn;
    return conn_result;
}

ConnectResult MonitorServer::ping_or_connect(const ConnectionSettings& settings)
{
    return Monitor::ping_or_connect_to_db(settings, *server, &con);
}

/**
 * Is the return value one of the 'OK' values.
 *
 * @param connect_result Return value of mon_ping_or_connect_to_db
 * @return True of connection is ok
 */
bool Monitor::connection_is_ok(ConnectResult connect_result)
{
<<<<<<< HEAD
    return connect_result == ConnectResult::OLDCONN_OK || connect_result == ConnectResult::NEWCONN_OK;
}
=======
    if (database->con)
    {
        /** Return if the connection is OK */
        if (mysql_ping(database->con) == 0)
        {
            return MONITOR_CONN_EXISTING_OK;
        }
        /** Otherwise close the handle. */
        mysql_close(database->con);
        database->con = nullptr;
    }

    char* uname = mon->user;
    char* passwd = mon->password;

    if (database->server->monuser[0] && database->server->monpw[0])
    {
        uname = database->server->monuser;
        passwd = database->server->monpw;
    }

    char* dpwd = decrypt_password(passwd);

    mxs_connect_result_t conn_result = MONITOR_CONN_REFUSED;

    for (int i = 0; i < mon->connect_attempts; i++)
    {
        MYSQL* mysql = mysql_init(nullptr);

        mysql_optionsv(mysql, MYSQL_OPT_CONNECT_TIMEOUT, (void*) &mon->connect_timeout);
        mysql_optionsv(mysql, MYSQL_OPT_READ_TIMEOUT, (void*) &mon->read_timeout);
        mysql_optionsv(mysql, MYSQL_OPT_WRITE_TIMEOUT, (void*) &mon->write_timeout);
        mysql_optionsv(mysql, MYSQL_PLUGIN_DIR, get_connector_plugindir());

        time_t start = time(nullptr);
        bool result = (mxs_mysql_real_connect(mysql, database->server, uname, dpwd) != nullptr);
        time_t end = time(nullptr);

        if (result)
        {
            database->con = mysql;
            conn_result = MONITOR_CONN_NEWCONN_OK;
            break;
        }
        else
        {
            auto err = mysql_errno(mysql);
            mysql_close(mysql);

            if (err == ER_ACCESS_DENIED_ERROR || err == ER_ACCESS_DENIED_NO_PASSWORD_ERROR)
            {
                conn_result = MONITOR_CONN_ACCESS_DENIED;
            }
        }

        if (conn_result == MONITOR_CONN_REFUSED && (int)difftime(end, start) >= mon->connect_timeout)
        {
            conn_result = MONITOR_CONN_TIMEOUT;
        }
    }

    MXS_FREE(dpwd);
>>>>>>> b23edeb1

string Monitor::get_server_monitor(const SERVER* server)
{
    return this_unit.claimed_by(server->name());
}

bool Monitor::is_admin_thread()
{
    return running_in_admin_thread();
}

/**
 * Log an error about the failure to connect to a backend server and why it happened.
 *
 * @param rval Return value of mon_ping_or_connect_to_db
 */
void MonitorServer::log_connect_error(ConnectResult rval)
{
    mxb_assert(!Monitor::connection_is_ok(rval));
    const char TIMED_OUT[] = "Monitor timed out when connecting to server %s[%s:%d] : '%s'";
    const char REFUSED[] = "Monitor was unable to connect to server %s[%s:%d] : '%s'";
    MXS_ERROR(rval == ConnectResult::TIMEOUT ? TIMED_OUT : REFUSED,
              server->name(),
              server->address,
              server->port,
              mysql_error(con));
}

void MonitorServer::log_state_change()
{
    string prev = SERVER::status_to_string(mon_prev_status);
    string next = server->status_string();
    MXS_NOTICE("Server changed state: %s[%s:%u]: %s. [%s] -> [%s]",
               server->name(), server->address, server->port,
               get_event_name(),
               prev.c_str(), next.c_str());
}

void Monitor::hangup_failed_servers()
{
    for (MonitorServer* ptr : m_servers)
    {
        if (ptr->status_changed() && (!(ptr->server->is_usable()) || !(ptr->server->is_in_cluster())))
        {
            dcb_hangup_foreach(ptr->server);
        }
    }
}

void MonitorServer::mon_report_query_error()
{
    MXS_ERROR("Failed to execute query on server '%s' ([%s]:%d): %s",
              server->name(),
              server->address,
              server->port,
              mysql_error(con));
}

/**
 * Check if admin is requesting setting or clearing maintenance status on the server and act accordingly.
 * Should be called at the beginning of a monitor loop.
 */
void Monitor::check_maintenance_requests()
{
    /* In theory, the admin may be modifying the server maintenance status during this function. The overall
     * maintenance flag should be read-written atomically to prevent missing a value. */
    bool was_pending = m_status_change_pending.exchange(false, std::memory_order_acq_rel);
    if (was_pending)
    {
        for (auto ptr : m_servers)
        {
            // The admin can only modify the [Maintenance] and [Drain] bits.
            int admin_msg = atomic_exchange_int(&ptr->status_request, MonitorServer::NO_CHANGE);

            switch (admin_msg)
            {
            case MonitorServer::MAINT_ON:
                ptr->server->set_status(SERVER_MAINT);
                break;

            case MonitorServer::MAINT_OFF:
                ptr->server->clear_status(SERVER_MAINT);
                break;

            case MonitorServer::BEING_DRAINED_ON:
                ptr->server->set_status(SERVER_DRAINING);
                break;

            case MonitorServer::BEING_DRAINED_OFF:
                ptr->server->clear_status(SERVER_DRAINING);
                break;

            case MonitorServer::NO_CHANGE:
                break;

            default:
                mxb_assert(!true);
            }
        }
    }
}

void Monitor::detect_handle_state_changes()
{
    bool master_down = false;
    bool master_up = false;

    for (MonitorServer* ptr : m_servers)
    {
        if (ptr->status_changed())
        {
            /**
             * The last executed event will be needed if a passive MaxScale is
             * promoted to an active one and the last event that occurred on
             * a server was a master_down event.
             *
             * In this case, a failover script should be called if no master_up
             * or new_master events are triggered within a pre-defined time limit.
             */
            mxs_monitor_event_t event = ptr->get_event_type();
            ptr->server->last_event = event;
            ptr->server->triggered_at = mxs_clock();
            ptr->log_state_change();

            if (event == MASTER_DOWN_EVENT)
            {
                master_down = true;
            }
            else if (event == MASTER_UP_EVENT || event == NEW_MASTER_EVENT)
            {
                master_up = true;
            }

            if (m_scriptcmd && (event & m_settings.events))
            {
                launch_command(ptr);
            }
        }
    }

    if (master_down && master_up)
    {
        MXS_NOTICE("Master switch detected: lost a master and gained a new one");
    }
}

int Monitor::get_data_file_path(char* path) const
{
    int rv = snprintf(path, PATH_MAX, journal_template, get_datadir(), name(), journal_name);
    return rv;
}

/**
 * @brief Open stored journal file
 *
 * @param monitor Monitor to reload
 * @param path Output where path is stored
 * @return Opened file or NULL on error
 */
FILE* Monitor::open_data_file(Monitor* monitor, char* path)
{
    FILE* rval = NULL;
    int nbytes = monitor->get_data_file_path(path);

    if (nbytes < PATH_MAX)
    {
        if ((rval = fopen(path, "rb")) == NULL && errno != ENOENT)
        {
            MXS_ERROR("Failed to open journal file: %d, %s", errno, mxs_strerror(errno));
        }
    }
    else
    {
        MXS_ERROR("Path is too long: %d characters exceeds the maximum path "
                  "length of %d bytes",
                  nbytes,
                  PATH_MAX);
    }

    return rval;
}

void Monitor::store_server_journal(MonitorServer* master)
{
    auto monitor = this;    // TODO: cleanup later
    /** Calculate how much memory we need to allocate */
    uint32_t size = MMB_LEN_SCHEMA_VERSION + MMB_LEN_CRC32;

    for (MonitorServer* db : m_servers)
    {
        /** Each server is stored as a type byte and a null-terminated string
         * followed by eight byte server status. */
        size += MMB_LEN_VALUE_TYPE + strlen(db->server->name()) + 1 + MMB_LEN_SERVER_STATUS;
    }

    if (master)
    {
        /** The master server name is stored as a null terminated string */
        size += MMB_LEN_VALUE_TYPE + strlen(master->server->name()) + 1;
    }

    /** 4 bytes for file length, 1 byte for schema version and 4 bytes for CRC32 */
    uint32_t buffer_size = size + MMB_LEN_BYTES;
    uint8_t* data = (uint8_t*)MXS_MALLOC(buffer_size);
    char path[PATH_MAX + 1];

    if (data)
    {
        /** Store the data in memory first and compare the current hash to
         * the hash of the last stored journal. This isn't a fool-proof
         * method of detecting changes but any failures are mainly of
         * theoretical nature. */
        store_data(monitor, master, data, size);
        uint8_t hash[SHA_DIGEST_LENGTH];
        SHA1(data, size, hash);

        if (memcmp(monitor->m_journal_hash, hash, sizeof(hash)) != 0)
        {
            FILE* file = open_tmp_file(monitor, path);

            if (file)
            {
                /** Write the data to a temp file and rename it to the final name */
                if (fwrite(data, 1, buffer_size, file) == buffer_size && fflush(file) == 0)
                {
                    if (!rename_tmp_file(monitor, path))
                    {
                        unlink(path);
                    }
                    else
                    {
                        memcpy(monitor->m_journal_hash, hash, sizeof(hash));
                    }
                }
                else
                {
                    MXS_ERROR("Failed to write journal data to disk: %d, %s",
                              errno,
                              mxs_strerror(errno));
                }
                fclose(file);
            }
        }
    }
    MXS_FREE(data);
}

void Monitor::load_server_journal(MonitorServer** master)
{
    auto monitor = this;    // TODO: cleanup later
    char path[PATH_MAX];
    FILE* file = open_data_file(monitor, path);

    if (file)
    {
        uint32_t size = 0;
        size_t bytes = fread(&size, 1, MMB_LEN_BYTES, file);
        mxb_assert(sizeof(size) == MMB_LEN_BYTES);

        if (bytes == MMB_LEN_BYTES)
        {
            /** Payload contents:
             *
             * - One byte of schema version
             * - `size - 5` bytes of data
             * - Trailing 4 bytes of CRC32
             */
            char* data = (char*)MXS_MALLOC(size);

            if (data && (bytes = fread(data, 1, size, file)) == size)
            {
                if (*data == MMB_SCHEMA_VERSION)
                {
                    if (check_crc32((uint8_t*)data,
                                    size - MMB_LEN_CRC32,
                                    (uint8_t*)data + size - MMB_LEN_CRC32))
                    {
                        if (process_data_file(monitor,
                                              master,
                                              data + MMB_LEN_SCHEMA_VERSION,
                                              data + size - MMB_LEN_CRC32))
                        {
                            MXS_NOTICE("Loaded server states from journal file: %s", path);
                        }
                    }
                    else
                    {
                        MXS_ERROR("CRC32 mismatch in journal file. Ignoring.");
                    }
                }
                else
                {
                    MXS_ERROR("Unknown journal schema version: %d", (int)*data);
                }
            }
            else if (data)
            {
                if (ferror(file))
                {
                    MXS_ERROR("Failed to read journal file: %d, %s", errno, mxs_strerror(errno));
                }
                else
                {
                    MXS_ERROR("Failed to read journal file: Expected %u bytes, "
                              "read %lu bytes.",
                              size,
                              bytes);
                }
            }
            MXS_FREE(data);
        }
        else
        {
            if (ferror(file))
            {
                MXS_ERROR("Failed to read journal file length: %d, %s",
                          errno,
                          mxs_strerror(errno));
            }
            else
            {
                MXS_ERROR("Failed to read journal file length: Expected %d bytes, "
                          "read %lu bytes.",
                          MMB_LEN_BYTES,
                          bytes);
            }
        }

        fclose(file);
    }
}

void Monitor::remove_server_journal()
{
    char path[PATH_MAX];
    if (get_data_file_path(path) < PATH_MAX)
    {
        unlink(path);
    }
    else
    {
        MXS_ERROR("Path to monitor journal directory is too long.");
    }
}

bool Monitor::journal_is_stale() const
{
    bool is_stale = true;
    char path[PATH_MAX];
    auto max_age = m_settings.journal_max_age;
    if (get_data_file_path(path) < PATH_MAX)
    {
        struct stat st;

        if (stat(path, &st) == 0)
        {
            time_t tdiff = time(NULL) - st.st_mtim.tv_sec;

            if (tdiff >= max_age)
            {
                MXS_NOTICE("Journal file was created %ld seconds ago. Maximum journal "
                           "age is %ld seconds.", tdiff, max_age);
            }
            else
            {
                is_stale = false;
            }
        }
        else if (errno != ENOENT)
        {
            MXS_ERROR("Failed to inspect journal file: %d, %s", errno, mxs_strerror(errno));
        }
    }
    else
    {
        MXS_ERROR("Path to monitor journal directory is too long.");
    }

    return is_stale;
}

MonitorServer* Monitor::get_monitored_server(SERVER* search_server)
{
    mxb_assert(search_server);
    for (const auto iter : m_servers)
    {
        if (iter->server == search_server)
        {
            return iter;
        }
    }
    return nullptr;
}

std::vector<MonitorServer*> Monitor::get_monitored_serverlist(const string& key, bool* error_out)
{
    std::vector<MonitorServer*> monitored_array;
    // Check that value exists.
    if (!m_parameters.contains(key))
    {
        return monitored_array;
    }

    string name_error;
    auto servers = m_parameters.get_server_list(key, &name_error);
    if (!servers.empty())
    {
        // All servers in the array must be monitored by the given monitor.
        for (auto elem : servers)
        {
            MonitorServer* mon_serv = get_monitored_server(elem);
            if (mon_serv)
            {
                monitored_array.push_back(mon_serv);
            }
            else
            {
                MXS_ERROR("Server '%s' is not monitored by monitor '%s'.", elem->name(), name());
                *error_out = true;
            }
        }

        if (monitored_array.size() < servers.size())
        {
            monitored_array.clear();
        }
    }
    else
    {
        MXS_ERROR("Serverlist setting '%s' contains invalid server name '%s'.",
                  key.c_str(), name_error.c_str());
        *error_out = true;
    }

    return monitored_array;
}

bool Monitor::set_disk_space_threshold(const string& dst_setting)
{
    mxb_assert(!is_running());
    SERVER::DiskSpaceLimits new_dst;
    bool rv = config_parse_disk_space_threshold(&new_dst, dst_setting.c_str());
    if (rv)
    {
        m_settings.disk_space_limits = new_dst;
    }
    return rv;
}

bool Monitor::set_server_status(SERVER* srv, int bit, string* errmsg_out)
{
    MonitorServer* msrv = get_monitored_server(srv);
    mxb_assert(msrv);

    if (!msrv)
    {
        MXS_ERROR("Monitor %s requested to set status of server %s that it does not monitor.",
                  name(), srv->address);
        return false;
    }

    bool written = false;

    if (is_running())
    {
        /* This server is monitored, in which case modifying any other status bit than Maintenance is
         * disallowed. */
        if (bit & ~(SERVER_MAINT | SERVER_DRAINING))
        {
            MXS_ERROR(ERR_CANNOT_MODIFY);
            if (errmsg_out)
            {
                *errmsg_out = ERR_CANNOT_MODIFY;
            }
        }
        else
        {
            /* Maintenance and being-drained are set/cleared using a special variable which the
             * monitor reads when starting the next update cycle. */

            int request;
            if (bit & SERVER_MAINT)
            {
                request = MonitorServer::MAINT_ON;
            }
            else
            {
                mxb_assert(bit & SERVER_DRAINING);
                request = MonitorServer::BEING_DRAINED_ON;
            }

            int previous_request = atomic_exchange_int(&msrv->status_request, request);
            written = true;
            // Warn if the previous request hasn't been read.
            if (previous_request != MonitorServer::NO_CHANGE)
            {
                MXS_WARNING(WRN_REQUEST_OVERWRITTEN);
            }
            // Also set a flag so the next loop happens sooner.
            m_status_change_pending.store(true, std::memory_order_release);
        }
    }
    else
    {
        /* The monitor is not running, the bit can be set directly */
        srv->set_status(bit);
        written = true;
    }

    return written;
}

bool Monitor::clear_server_status(SERVER* srv, int bit, string* errmsg_out)
{
    MonitorServer* msrv = get_monitored_server(srv);
    mxb_assert(msrv);

    if (!msrv)
    {
        MXS_ERROR("Monitor %s requested to clear status of server %s that it does not monitor.",
                  name(), srv->address);
        return false;
    }

    bool written = false;

    if (is_running())
    {
        if (bit & ~(SERVER_MAINT | SERVER_DRAINING))
        {
            MXS_ERROR(ERR_CANNOT_MODIFY);
            if (errmsg_out)
            {
                *errmsg_out = ERR_CANNOT_MODIFY;
            }
        }
        else
        {
            int request;
            if (bit & SERVER_MAINT)
            {
                request = MonitorServer::MAINT_OFF;
            }
            else
            {
                mxb_assert(bit & SERVER_DRAINING);
                request = MonitorServer::BEING_DRAINED_OFF;
            }

            int previous_request = atomic_exchange_int(&msrv->status_request, request);
            written = true;
            // Warn if the previous request hasn't been read.
            if (previous_request != MonitorServer::NO_CHANGE)
            {
                MXS_WARNING(WRN_REQUEST_OVERWRITTEN);
            }
            // Also set a flag so the next loop happens sooner.
            m_status_change_pending.store(true, std::memory_order_release);
        }
    }
    else
    {
        /* The monitor is not running, the bit can be cleared directly */
        srv->clear_status(bit);
        written = true;
    }

    return written;
}

void Monitor::populate_services()
{
    mxb_assert(!is_running());

    for (MonitorServer* pMs : m_servers)
    {
        service_add_server(this, pMs->server);
    }
}

void Monitor::deactivate()
{
    if (is_running())
    {
        stop();
    }
    remove_all_servers();
}

bool Monitor::check_disk_space_this_tick()
{
    bool should_update_disk_space = false;
    auto check_interval = m_settings.disk_space_check_interval;

    if ((check_interval.secs() > 0) && m_disk_space_checked.split() > check_interval)
    {
        should_update_disk_space = true;
        // Whether or not disk space check succeeds, reset the timer. This way, disk space is always
        // checked during the same tick for all servers.
        m_disk_space_checked.restart();
    }
    return should_update_disk_space;
}

bool Monitor::server_status_request_waiting() const
{
    return m_status_change_pending.load(std::memory_order_acquire);
}

const Monitor::ServerVector& Monitor::servers() const
{
    return m_servers;
}

MonitorWorker::MonitorWorker(const string& name, const string& module)
    : Monitor(name, module)
    , m_thread_running(false)
    , m_shutdown(0)
    , m_checked(false)
    , m_loop_called(get_time_ms())
{
}

MonitorWorker::~MonitorWorker()
{
}

bool MonitorWorker::is_running() const
{
    return Worker::state() != Worker::STOPPED && Worker::state() != Worker::FINISHED;
}

void MonitorWorker::do_stop()
{
    // This should only be called by monitor_stop().
    mxb_assert(Monitor::is_admin_thread());
    mxb_assert(is_running());
    mxb_assert(m_thread_running.load() == true);

    Worker::shutdown();
    Worker::join();
    m_thread_running.store(false, std::memory_order_release);
}

void MonitorWorker::diagnostics(DCB* pDcb) const
{
}

json_t* MonitorWorker::diagnostics_json() const
{
    return json_object();
}

bool MonitorWorker::start()
{
    // This should only be called by monitor_start(). NULL worker is allowed since the main worker may
    // not exist during program start/stop.
    mxb_assert(Monitor::is_admin_thread());
    mxb_assert(!is_running());
    mxb_assert(m_thread_running.load() == false);

    if (journal_is_stale())
    {
        MXS_NOTICE("Removing stale journal file for monitor '%s'.", name());
        remove_server_journal();
    }

    if (!m_checked)
    {
        if (!has_sufficient_permissions())
        {
            MXS_ERROR("Failed to start monitor. See earlier errors for more information.");
        }
        else
        {
            m_checked = true;
        }
    }

    bool started = false;
    if (m_checked)
    {
        m_loop_called = get_time_ms() - settings().interval;    // Next tick should happen immediately.
        if (!Worker::start())
        {
            MXS_ERROR("Failed to start worker for monitor '%s'.", name());
        }
        else
        {
            // Ok, so the thread started. Let's wait until we can be certain the
            // state has been updated.
            m_semaphore.wait();

            started = m_thread_running.load(std::memory_order_acquire);
            if (!started)
            {
                // Ok, so the initialization failed and the thread will exit.
                // We need to wait on it so that the thread resources will not leak.
                Worker::join();
            }
        }
    }
    return started;
}

// static
int64_t MonitorWorker::get_time_ms()
{
    timespec t;

    MXB_AT_DEBUG(int rv = ) clock_gettime(CLOCK_MONOTONIC_COARSE, &t);
    mxb_assert(rv == 0);

    return t.tv_sec * 1000 + (t.tv_nsec / 1000000);
}

bool MonitorServer::can_update_disk_space_status() const
{
    return ok_to_check_disk_space && (!monitor_limits.empty() || server->have_disk_space_limits());
}

void MonitorServer::update_disk_space_status()
{
    auto pMs = this;    // TODO: Clean
    std::map<std::string, disk::SizesAndName> info;

    int rv = disk::get_info_by_path(pMs->con, &info);

    if (rv == 0)
    {
        // Server-specific setting takes precedence.
        auto dst = pMs->server->get_disk_space_limits();
        if (dst.empty())
        {
            dst = monitor_limits;
        }

        bool disk_space_exhausted = false;
        int32_t star_max_percentage = -1;
        std::set<std::string> checked_paths;

        for (const auto& dst_item : dst)
        {
            string path = dst_item.first;
            int32_t max_percentage = dst_item.second;

            if (path == "*")
            {
                star_max_percentage = max_percentage;
            }
            else
            {
                auto j = info.find(path);

                if (j != info.end())
                {
                    const disk::SizesAndName& san = j->second;

                    disk_space_exhausted = check_disk_space_exhausted(pMs, path, san, max_percentage);
                    checked_paths.insert(path);
                }
                else
                {
                    MXS_WARNING("Disk space threshold specified for %s even though server %s at %s"
                                "does not have that.",
                                path.c_str(),
                                pMs->server->name(),
                                pMs->server->address);
                }
            }
        }

        if (star_max_percentage != -1)
        {
            for (auto j = info.begin(); j != info.end(); ++j)
            {
                string path = j->first;

                if (checked_paths.find(path) == checked_paths.end())
                {
                    const disk::SizesAndName& san = j->second;

                    disk_space_exhausted = check_disk_space_exhausted(pMs, path, san, star_max_percentage);
                }
            }
        }

        if (disk_space_exhausted)
        {
            pMs->pending_status |= SERVER_DISK_SPACE_EXHAUSTED;
        }
        else
        {
            pMs->pending_status &= ~SERVER_DISK_SPACE_EXHAUSTED;
        }
    }
    else
    {
        SERVER* pServer = pMs->server;

        if (mysql_errno(pMs->con) == ER_UNKNOWN_TABLE)
        {
            // Disable disk space checking for this server.
            pMs->ok_to_check_disk_space = false;

            MXS_ERROR("Disk space cannot be checked for %s at %s, because either the "
                      "version (%s) is too old, or the DISKS information schema plugin "
                      "has not been installed. Disk space checking has been disabled.",
                      pServer->name(),
                      pServer->address,
                      pServer->version_string().c_str());
        }
        else
        {
            MXS_ERROR("Checking the disk space for %s at %s failed due to: (%d) %s",
                      pServer->name(),
                      pServer->address,
                      mysql_errno(pMs->con),
                      mysql_error(pMs->con));
        }
    }
}

bool MonitorWorker::configure(const MXS_CONFIG_PARAMETER* pParams)
{
    return Monitor::configure(pParams);
}

bool MonitorWorker::has_sufficient_permissions()
{
    return true;
}

void MonitorWorker::flush_server_status()
{
    for (MonitorServer* pMs : servers())
    {
        if (!pMs->server->is_in_maint())
        {
            pMs->server->status = pMs->pending_status;
        }
    }
}

void MonitorWorkerSimple::pre_loop()
{
    m_master = nullptr;
    load_server_journal(&m_master);
    // Add another overridable function for derived classes (e.g. pre_loop_monsimple) if required.
}

void MonitorWorkerSimple::post_loop()
{
}

void MonitorWorkerSimple::pre_tick()
{
}

void MonitorWorkerSimple::post_tick()
{
}

void MonitorWorkerSimple::tick()
{
    check_maintenance_requests();
    pre_tick();

    const bool should_update_disk_space = check_disk_space_this_tick();

    for (MonitorServer* pMs : servers())
    {
        if (!pMs->server->is_in_maint())
        {
            pMs->mon_prev_status = pMs->server->status;
            pMs->pending_status = pMs->server->status;

            ConnectResult rval = pMs->ping_or_connect(settings().conn_settings);

            if (connection_is_ok(rval))
            {
                pMs->clear_pending_status(SERVER_AUTH_ERROR);
                pMs->set_pending_status(SERVER_RUNNING);

                if (should_update_disk_space && pMs->can_update_disk_space_status())
                {
                    pMs->update_disk_space_status();
                }

                update_server_status(pMs);
            }
            else
            {
                /**
                 * TODO: Move the bits that do not represent a state out of
                 * the server state bits. This would allow clearing the state by
                 * zeroing it out.
                 */
                pMs->clear_pending_status(MonitorServer::SERVER_DOWN_CLEAR_BITS);

                if (rval == MONITOR_CONN_ACCESS_DENIED)
                {
                    pMs->set_pending_status(SERVER_AUTH_ERROR);
                }

                if (pMs->status_changed() && pMs->should_print_fail_status())
                {
                    pMs->log_connect_error(rval);
                }
            }

#if defined (SS_DEBUG)
            if (pMs->status_changed() || pMs->should_print_fail_status())
            {
                // The current status is still in pMs->pending_status.
                MXS_DEBUG("Backend server [%s]:%d state : %s",
                          pMs->server->address, pMs->server->port,
                          SERVER::status_to_string(pMs->pending_status).c_str());
            }
#endif

            if (pMs->server->is_down())
            {
                pMs->mon_err_count += 1;
            }
            else
            {
                pMs->mon_err_count = 0;
            }
        }
    }

    post_tick();

    flush_server_status();
    process_state_changes();
    hangup_failed_servers();
    store_server_journal(m_master);
}

void MonitorWorker::pre_loop()
{
}

void MonitorWorker::post_loop()
{
}

void MonitorWorker::process_state_changes()
{
    detect_handle_state_changes();
}

bool MonitorWorker::pre_run()
{
    bool rv = false;

    if (mysql_thread_init() == 0)
    {
        rv = true;
        // Write and post the semaphore to signal the admin thread that the start is succeeding.
        m_thread_running.store(true, std::memory_order_release);
        m_semaphore.post();

        pre_loop();
        delayed_call(1, &MonitorWorker::call_run_one_tick, this);
    }
    else
    {
        MXS_ERROR("mysql_thread_init() failed for %s. The monitor cannot start.", name());
        m_semaphore.post();
    }

    return rv;
}

void MonitorWorker::post_run()
{
    post_loop();

    mysql_thread_end();
}

bool MonitorWorker::call_run_one_tick(Worker::Call::action_t action)
{
    /** This is both the minimum sleep between two ticks and also the maximum time between early
     *  wakeup checks. */
    const int base_interval_ms = 100;
    if (action == Worker::Call::EXECUTE)
    {
        int64_t now = get_time_ms();
        // Enough time has passed,
        if ((now - m_loop_called > settings().interval)
            // or a server status change request is waiting,
            || server_status_request_waiting()
            // or a monitor-specific condition is met.
            || immediate_tick_required())
        {
            m_loop_called = now;
            run_one_tick();
            now = get_time_ms();
        }

        int64_t ms_to_next_call = settings().interval - (now - m_loop_called);
        // ms_to_next_call will be negative, if the run_one_tick() call took
        // longer than one monitor interval.
        int64_t delay = ((ms_to_next_call <= 0) || (ms_to_next_call >= base_interval_ms)) ?
            base_interval_ms : ms_to_next_call;

        delayed_call(delay, &MonitorWorker::call_run_one_tick, this);
    }
    return false;
}

void MonitorWorker::run_one_tick()
{
    tick();
    m_ticks.fetch_add(1, std::memory_order_acq_rel);
}

bool MonitorWorker::immediate_tick_required() const
{
    return false;
}

MonitorServer::MonitorServer(SERVER* server, const SERVER::DiskSpaceLimits& monitor_limits)
    : server(server)
    , monitor_limits(monitor_limits)
{
}

MonitorServer::~MonitorServer()
{
    if (con)
    {
        mysql_close(con);
    }
}
}<|MERGE_RESOLUTION|>--- conflicted
+++ resolved
@@ -110,7 +110,7 @@
         if (iter != m_server_owners.end())
         {
             // Server is already claimed by a monitor.
-            *existing_owner = iter->second;
+            * existing_owner = iter->second;
         }
         else
         {
@@ -718,27 +718,18 @@
 
     for (MonitorServer* mondb : m_servers)
     {
-<<<<<<< HEAD
-        if (!connection_is_ok(mondb->ping_or_connect(m_settings.conn_settings)))
+        auto result = mondb->ping_or_connect(m_settings.conn_settings);
+
+        if (!connection_is_ok(result))
         {
             MXS_ERROR("[%s] Failed to connect to server '%s' ([%s]:%d) when"
-                      " checking monitor user credentials and permissions: %s",
+                      " checking monitor user credentials and permissions.",
                       name(),
                       mondb->server->name(),
-=======
-        auto result = mon_ping_or_connect_to_db(monitor, mondb);
-
-        if (!mon_connection_is_ok(result))
-        {
-            MXS_ERROR("[%s] Failed to connect to server '%s' ([%s]:%d) when"
-                      " checking monitor user credentials and permissions.",
-                      monitor->name,
-                      mondb->server->name,
->>>>>>> b23edeb1
                       mondb->server->address,
                       mondb->server->port);
 
-            if (result != MONITOR_CONN_ACCESS_DENIED)
+            if (result != ConnectResult::ACCESS_DENIED)
             {
                 rval = true;
             }
@@ -1184,8 +1175,14 @@
             conn_result = ConnectResult::TIMEOUT;
         }
 
+        auto err = mysql_errno(pConn);
         mysql_close(pConn);
         pConn = nullptr;
+
+        if (err == ER_ACCESS_DENIED_ERROR || err == ER_ACCESS_DENIED_NO_PASSWORD_ERROR)
+        {
+            conn_result = ConnectResult::ACCESS_DENIED;
+        }
     }
 
     MXS_FREE(dpwd);
@@ -1206,73 +1203,8 @@
  */
 bool Monitor::connection_is_ok(ConnectResult connect_result)
 {
-<<<<<<< HEAD
     return connect_result == ConnectResult::OLDCONN_OK || connect_result == ConnectResult::NEWCONN_OK;
 }
-=======
-    if (database->con)
-    {
-        /** Return if the connection is OK */
-        if (mysql_ping(database->con) == 0)
-        {
-            return MONITOR_CONN_EXISTING_OK;
-        }
-        /** Otherwise close the handle. */
-        mysql_close(database->con);
-        database->con = nullptr;
-    }
-
-    char* uname = mon->user;
-    char* passwd = mon->password;
-
-    if (database->server->monuser[0] && database->server->monpw[0])
-    {
-        uname = database->server->monuser;
-        passwd = database->server->monpw;
-    }
-
-    char* dpwd = decrypt_password(passwd);
-
-    mxs_connect_result_t conn_result = MONITOR_CONN_REFUSED;
-
-    for (int i = 0; i < mon->connect_attempts; i++)
-    {
-        MYSQL* mysql = mysql_init(nullptr);
-
-        mysql_optionsv(mysql, MYSQL_OPT_CONNECT_TIMEOUT, (void*) &mon->connect_timeout);
-        mysql_optionsv(mysql, MYSQL_OPT_READ_TIMEOUT, (void*) &mon->read_timeout);
-        mysql_optionsv(mysql, MYSQL_OPT_WRITE_TIMEOUT, (void*) &mon->write_timeout);
-        mysql_optionsv(mysql, MYSQL_PLUGIN_DIR, get_connector_plugindir());
-
-        time_t start = time(nullptr);
-        bool result = (mxs_mysql_real_connect(mysql, database->server, uname, dpwd) != nullptr);
-        time_t end = time(nullptr);
-
-        if (result)
-        {
-            database->con = mysql;
-            conn_result = MONITOR_CONN_NEWCONN_OK;
-            break;
-        }
-        else
-        {
-            auto err = mysql_errno(mysql);
-            mysql_close(mysql);
-
-            if (err == ER_ACCESS_DENIED_ERROR || err == ER_ACCESS_DENIED_NO_PASSWORD_ERROR)
-            {
-                conn_result = MONITOR_CONN_ACCESS_DENIED;
-            }
-        }
-
-        if (conn_result == MONITOR_CONN_REFUSED && (int)difftime(end, start) >= mon->connect_timeout)
-        {
-            conn_result = MONITOR_CONN_TIMEOUT;
-        }
-    }
-
-    MXS_FREE(dpwd);
->>>>>>> b23edeb1
 
 string Monitor::get_server_monitor(const SERVER* server)
 {
@@ -2173,7 +2105,7 @@
                  */
                 pMs->clear_pending_status(MonitorServer::SERVER_DOWN_CLEAR_BITS);
 
-                if (rval == MONITOR_CONN_ACCESS_DENIED)
+                if (rval == ConnectResult::ACCESS_DENIED)
                 {
                     pMs->set_pending_status(SERVER_AUTH_ERROR);
                 }
