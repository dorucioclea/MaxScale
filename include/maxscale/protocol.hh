/*
 * Copyright (c) 2018 MariaDB Corporation Ab
 *
 * Use of this software is governed by the Business Source License included
 * in the LICENSE.TXT file and at www.mariadb.com/bsl11.
 *
 * Change Date: 2024-06-15
 *
 * On the date above, in accordance with the Business Source License, use
 * of this software will be governed by version 2 or later of the General
 * Public License.
 */
#pragma once

/**
 * @file protocol.hh
 *
 * The protocol module interface definition.
 */

#include <maxscale/ccdefs.hh>
#include <maxscale/dcbhandler.hh>
#include <maxscale/target.hh>

class DCB;
class SERVER;
class GWBUF;
class MXS_SESSION;

namespace maxscale
{
class ProtocolModule;
class ClientConnection;
class BackendConnection;

/**
 * Base protocol class. Implemented by both client and backend protocols
 */
class ProtocolConnection : public DCBHandler
{
public:
    virtual ~ProtocolConnection() = default;

    /**
     * Write data to a network socket
     *
     * @param buffer Buffer to write
     * @return 1 on success, 0 on error
     */
    virtual int32_t write(GWBUF* buffer) = 0;

    /**
     * Print connection diagnostics to json.
     *
     * @return JSON representation of the connection
     */
    virtual json_t* diagnostics() const = 0;

    virtual void set_dcb(DCB* dcb) = 0;

    /**
     * Can the connection be moved to another thread.
     *
     * @return True if connection can be moved
     */
    virtual bool is_movable() const
    {
        return true;
    }
};
}
/**
 * Protocol module API
 */
struct MXS_PROTOCOL_API
{
    /**
     * Creates a new protocol module instance.
     *
     * @return New protocol module instance
     */
<<<<<<< HEAD
    mxs::ProtocolModule* (* create_protocol_module)();
=======
    GWBUF* (* reject)(const char* host);

    /**
     * Check if the DCB can be closed in a controlled manner
     *
     * The DCB will be unconditionally closed if this entry point is not implemented or a hard-coded timeout
     * is exceeded.
     *
     * @param dcb DCB to check
     *
     * @return True if the DCB can be closed
     */
    bool (* can_close)(DCB*);
>>>>>>> 7ad34858
};

/**
 * The MXS_PROTOCOL version data. The following should be updated whenever
 * the MXS_PROTOCOL structure is changed. See the rules defined in modinfo.h
 * that define how these numbers should change.
 */
<<<<<<< HEAD
#define MXS_PROTOCOL_VERSION {3, 1, 0}
=======
#define MXS_PROTOCOL_VERSION {2, 2, 0}

/**
 * Specifies capabilities specific for protocol.
 *
 * @see enum routing_capability
 *
 * @note The values of the capabilities here *must* be between 0x010000000000
 *       and 0x800000000000, that is, bits 40 to 47.
 */
enum protocol_capability_t
{
    PCAP_TYPE_NONE = 0x0    // TODO: remove once protocol capabilities are defined
};
>>>>>>> 7ad34858
<|MERGE_RESOLUTION|>--- conflicted
+++ resolved
@@ -79,23 +79,7 @@
      *
      * @return New protocol module instance
      */
-<<<<<<< HEAD
     mxs::ProtocolModule* (* create_protocol_module)();
-=======
-    GWBUF* (* reject)(const char* host);
-
-    /**
-     * Check if the DCB can be closed in a controlled manner
-     *
-     * The DCB will be unconditionally closed if this entry point is not implemented or a hard-coded timeout
-     * is exceeded.
-     *
-     * @param dcb DCB to check
-     *
-     * @return True if the DCB can be closed
-     */
-    bool (* can_close)(DCB*);
->>>>>>> 7ad34858
 };
 
 /**
@@ -103,21 +87,4 @@
  * the MXS_PROTOCOL structure is changed. See the rules defined in modinfo.h
  * that define how these numbers should change.
  */
-<<<<<<< HEAD
-#define MXS_PROTOCOL_VERSION {3, 1, 0}
-=======
-#define MXS_PROTOCOL_VERSION {2, 2, 0}
-
-/**
- * Specifies capabilities specific for protocol.
- *
- * @see enum routing_capability
- *
- * @note The values of the capabilities here *must* be between 0x010000000000
- *       and 0x800000000000, that is, bits 40 to 47.
- */
-enum protocol_capability_t
-{
-    PCAP_TYPE_NONE = 0x0    // TODO: remove once protocol capabilities are defined
-};
->>>>>>> 7ad34858
+#define MXS_PROTOCOL_VERSION {3, 2, 0}