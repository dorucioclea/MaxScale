--- conflicted
+++ resolved
@@ -128,13 +128,9 @@
 #define MXS_AUTH_FAILED_SSL 3 /**< SSL authentication failed */
 #define MXS_AUTH_INCOMPLETE 4 /**< Authentication is not yet complete */
 #define MXS_AUTH_SSL_INCOMPLETE 5 /**< SSL connection is not yet complete */
-<<<<<<< HEAD
 #define MXS_AUTH_SSL_COMPLETE 6 /**< SSL connection complete or not required */
 #define MXS_AUTH_NO_SESSION 7
-=======
-#define MXS_AUTH_NO_SESSION 6
-#define MXS_AUTH_BAD_HANDSHAKE 7 /**< Malformed client packet */
->>>>>>> 0a39fab5
+#define MXS_AUTH_BAD_HANDSHAKE 8 /**< Malformed client packet */
 
 /** Return values for the loadusers entry point */
 #define MXS_AUTH_LOADUSERS_OK    0 /**< Users loaded successfully */
