#pragma once

<<<<<<< HEAD
#include <iostream>
#include "testconnections.h"
#include "sql_t1.h"
=======
class TestConnections;
>>>>>>> 91158877

/**
 * @brief check_sha1 Check that checksum of binlog files on Maxscale machines and all backends are equal
 * @param Test TestConnections object
 * @return 0 if binlog files checksums are identical
 */
int check_sha1(TestConnections* Test);

/**
 * @brief start_transaction Template for test transaction (used by test_binlog()
 * @param Test TestConnections object
 * @return 0 in case of success
 */
int start_transaction(TestConnections* Test);

/**
 * @brief test_binlog Execute a number of tests for check if binlog router is ok
 * (see test description in setup_binlog.cpp)
 * @param Test TestConnections object
 */
void test_binlog(TestConnections* Test);<|MERGE_RESOLUTION|>--- conflicted
+++ resolved
@@ -1,12 +1,6 @@
 #pragma once
 
-<<<<<<< HEAD
-#include <iostream>
-#include "testconnections.h"
-#include "sql_t1.h"
-=======
 class TestConnections;
->>>>>>> 91158877
 
 /**
  * @brief check_sha1 Check that checksum of binlog files on Maxscale machines and all backends are equal
