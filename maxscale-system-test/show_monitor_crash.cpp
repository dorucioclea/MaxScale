/**
 * Regression case for crash if 'show monitors' command is issued, but no monitor is not running
 *
 * - maxscale.cnf contains wrong monitor config (user name is wrong)
 * - issue 'show monitors' command
 * - check for crash
 */

<<<<<<< HEAD
#include <maxtest/testconnections.h>
=======


#include <iostream>
#include <unistd.h>
#include <maxtest/testconnections.hh>
>>>>>>> 95723308

using namespace std;

int main(int argc, char* argv[])
{
    TestConnections test(argc, argv);
    test.check_maxctrl("show monitors");
    test.log_includes(0, "Auth Error, Down");
    return test.global_result;
}<|MERGE_RESOLUTION|>--- conflicted
+++ resolved
@@ -6,15 +6,7 @@
  * - check for crash
  */
 
-<<<<<<< HEAD
-#include <maxtest/testconnections.h>
-=======
-
-
-#include <iostream>
-#include <unistd.h>
 #include <maxtest/testconnections.hh>
->>>>>>> 95723308
 
 using namespace std;
 
