--- conflicted
+++ resolved
@@ -301,11 +301,7 @@
         STOPPED,
         POLLING,
         PROCESSING,
-<<<<<<< HEAD
-=======
-        ZPROCESSING,
         FINISHED
->>>>>>> 301b1b63
     };
 
     enum execute_mode_t
